{
  "name": "@patternfly/patternfly-elements",
  "private": true,
  "type": "module",
  "description": "Monorepo for the PatternFly Elements project.",
  "repository": {
    "type": "git",
    "url": "github:patternfly/patternfly-elements"
  },
  "engines": {
    "node": ">=16 <=19"
  },
  "scripts": {
    "🐒-DEV": "❓ Development aids",
    "start": "wireit",
    "dev": "wireit",
    "🚧-BUILD": "❓ Make packages and artifacts",
    "build": "wireit",
    "build:create": "wireit",
    "analyze": "wireit",
    "docs": "wireit",
    "site": "npm run build",
    "new": "npm run build:create && ./tools/create-element/bin/main.js",
    "🧪-TEST": "❓ Test packages",
    "test": "wireit",
    "test:ci": "wireit",
    "test:watch": "wtr --watch",
    "test:vue": "wtr --watch --group with-vue",
    "test:react": "wtr --watch --group with-react",
    "e2e": "wireit",
    "e2e:update": "wireit",
    "🚚-DIST": "❓ Publish packages",
    "license-update": "node scripts/license-update.js",
    "leftover-check": "bash scripts/leftover-check.sh",
    "⚙️--UTIL": "❓ Manages the repo",
    "postinstall": "wireit",
    "clean": "git clean -fX",
    "lint": "eslint .",
    "patch": "patch-package",
    "husky": "npx husky install"
  },
  "wireit": {
    "postinstall": {
      "dependencies": [
        "patch",
        "husky"
      ]
    },
    "build": {
      "dependencies": [
        "build:tools",
        "analyze",
        "docs",
        "build:core",
        "build:icons",
        "build:lightdom",
        "build:elements",
        "build:create",
        "build:bundle"
      ]
    },
    "analyze": {
      "command": "npm run -ws --if-present analyze",
      "files": [
        "elements/*/demo/*.html",
        "elements/**/*.ts",
        "elements/**/*.css",
        "core/**/*.ts",
        "tools/**/*.ts"
      ],
      "output": [
        "elements/custom-elements.json",
        "core/pfe-core/custom-elements.json"
      ],
      "dependencies": [
        "build:core",
        "build:tools"
      ]
    },
    "build:create": {
      "command": "tsc -b tools/create-element",
      "files": [
        "tools/create-element/*.ts",
        "tools/create-element/generator/**/*.ts"
      ],
      "output": [
        "tools/create-element/*.tsbuildinfo"
      ],
      "dependencies": [
        "build:core",
        "build:tools"
      ]
    },
    "build:elements": {
      "command": "ttsc --build elements --pretty",
      "clean": "if-file-deleted",
      "dependencies": [
        "build:core",
        "build:tools"
      ],
      "files": [
        "elements/*/*.ts",
        "!elements/*/*.d.ts",
        "elements/*/*.css",
        "elements/tsconfig.json",
        "tsconfig.settings.json"
      ],
      "output": [
        "elements/*/*.js",
        "elements/*/*.js.map",
        "elements/*/*.d.ts",
        "elements/*.tsbuildinfo"
      ]
    },
    "build:tools": {
      "command": "tsc --build tools/pfe-tools --pretty",
      "clean": "if-file-deleted",
      "files": [
        "tools/pfe-tools/*.ts",
        "tools/pfe-tools/**/*.ts",
        "!tools/pfe-tools/*.d.ts",
        "!tools/pfe-tools/**/*.d.ts"
      ],
      "output": [
        "tools/pfe-tools/**/*.js",
        "tools/pfe-tools/**/*.map",
        "tools/pfe-tools/**/*.d.ts",
        "tools/*.tsbuildinfo"
      ]
    },
    "build:core": {
      "command": "ttsc --build ./core/pfe-core --pretty",
      "clean": "if-file-deleted",
      "dependencies": [
        "build:tools"
      ],
      "files": [
        "core/**/*.ts",
        "!core/**/*.d.ts",
        "core/tsconfig.json"
      ],
      "output": [
        "core/**/*.js",
        "core/**/*.map",
        "core/**/*.d.ts",
        "*.tsbuildinfo"
      ]
    },
    "build:icons": {
      "command": "ts-node --esm --project tsconfig.icons.json ./scripts/icons/build.ts",
      "dependencies": [
        "build:core",
        "build:tools"
      ],
      "output": [
        "elements/pf-icon/icons/*/*.js"
      ]
    },
    "build:bundle": {
      "command": "scripts/bundle.js",
      "dependencies": [
        "build:core",
        "build:tools"
      ],
      "files": [
        "elements/**/*.ts",
        "elements/**/*.css",
        "core/**/*.ts",
        "scripts/bundle.js"
      ],
      "output": [
        "elements/pfe.min.js"
      ]
    },
    "build:lightdom": {
      "command": "npm run build:lightdom --workspaces --if-present",
      "dependencies": [
        "build:tools"
      ]
    },
    "docs": {
      "command": "eleventy --incremental",
      "files": [
        "elements/*/docs/*",
        "docs/**/*"
      ],
      "output": [
        "_site"
      ],
      "dependencies": [
        "build:core",
        "build:tools",
        "build:icons",
        "analyze"
      ]
    },
    "dev": {
      "command": "web-dev-server --open --watch",
      "service": true,
      "dependencies": [
        "build:tools"
      ]
    },
    "watch:analyze": {
      "service": true,
      "command": "npm run -ws --if-present analyze -- --watch",
      "files": [
        "elements/**/*.ts",
        "core/**/*.ts",
        "tools/**/*.ts"
      ],
      "dependencies": [
        "build:tools"
      ]
    },
    "start": {
      "service": true,
      "command": "eleventy --serve",
      "dependencies": [
        "build:core",
        "build:tools",
        "build:icons",
        "analyze",
        "watch:analyze",
        "dev"
      ]
    },
    "test": {
      "command": "wtr --group default",
      "files": [
        "**/*.ts",
        "**/*.css"
      ],
      "output": [],
      "dependencies": [
        "build:tools",
        "build:icons"
      ]
    },
    "new": {
      "command": "./tools/create-element/bin/main.js",
      "dependencies": [
        "build:create"
      ]
    },
    "test:ci": {
      "command": "wtr",
      "files": [
        "**/*.ts",
        "**/*.css"
      ],
      "output": [],
      "dependencies": [
        "build:tools",
        "build:icons"
      ]
    },
    "e2e": {
      "command": "PW_EXPERIMENTAL_TS_ESM=1 playwright test",
      "dependencies": [
        "build:tools",
        "build:core",
        "analyze",
        "docs",
        "build:elements"
      ]
    },
    "e2e:update": {
      "command": "PW_EXPERIMENTAL_TS_ESM=1 playwright test --update-snapshots",
      "dependencies": [
        "build:tools",
        "build:core",
        "analyze",
        "docs",
        "build:elements"
      ]
    }
  },
  "lint-staged": {
    "*.{js,ts}": "eslint --fix"
  },
  "devDependencies": {
    "@actions/core": "^1.10.0",
    "@actions/exec": "^1.1.1",
    "@actions/glob": "^0.4.0",
    "@commitlint/cli": "^17.4.4",
    "@commitlint/config-conventional": "^17.4.4",
    "@fortawesome/free-brands-svg-icons": "^6.3.0",
    "@fortawesome/free-regular-svg-icons": "^6.3.0",
    "@fortawesome/free-solid-svg-icons": "^6.3.0",
    "@jspm/generator": "^1.0.4",
    "@octokit/core": "^4.2.0",
<<<<<<< HEAD
    "@patternfly/patternfly": "^4.210.2",
    "@rhds/elements": "^1.0.0-beta.32",
=======
    "@patternfly/patternfly": "^4.224.2",
    "@rhds/elements": "^1.0.0-beta.28",
>>>>>>> 85aad972
    "@types/koa__router": "^12.0.0",
    "@types/numeral": "^2.0.2",
    "@types/prismjs": "^1.26.0",
    "@types/prompts": "^2.4.2",
    "commitlint": "^17.4.4",
    "fuse.js": "^6.6.2",
    "husky": "^8.0.3",
    "leasot": "^13.3.0",
    "nunjucks": "^3.2.3",
    "prompts": "^2.4.2",
    "wireit": "^0.9.5"
  },
  "workspaces": [
    "./core/*",
    "./elements",
    "./tools/*"
  ]
}<|MERGE_RESOLUTION|>--- conflicted
+++ resolved
@@ -290,13 +290,8 @@
     "@fortawesome/free-solid-svg-icons": "^6.3.0",
     "@jspm/generator": "^1.0.4",
     "@octokit/core": "^4.2.0",
-<<<<<<< HEAD
-    "@patternfly/patternfly": "^4.210.2",
+    "@patternfly/patternfly": "^4.224.2",
     "@rhds/elements": "^1.0.0-beta.32",
-=======
-    "@patternfly/patternfly": "^4.224.2",
-    "@rhds/elements": "^1.0.0-beta.28",
->>>>>>> 85aad972
     "@types/koa__router": "^12.0.0",
     "@types/numeral": "^2.0.2",
     "@types/prismjs": "^1.26.0",
