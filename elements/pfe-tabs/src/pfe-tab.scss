@import "../../pfe-sass/pfe-sass";

$LOCAL: tab;

/// ===========================================================================
/// Component Specific SASS Vars
/// ===========================================================================

$pfe-tabs__tab--PaddingRight-factor:  3.375; // 54px at 16px base.
$pfe-tabs__tab--PaddingBottom-factor:  1.5; // 54px at 16px base.


// Active tab styles

:host(:focus),
:host(:focus-visible) {
  outline: #{pfe-var(ui--focus-outline-width)} #{pfe-var(ui--focus-outline-style)} var(--pfe-tabs--focus);
}

/// ===========================================================================
/// HORIZONTAL TAB VARIANTS
/// ===========================================================================

// Horizontal primary sets.

:host {
  --pfe-tabs--main:         transparent;
  --pfe-tabs--aux:          #{pfe-color(text--deemphasized)}; // mockup has #929292
  --pfe-tabs--link:         #{pfe-color(surface--lightest--link)};
  --pfe-tabs--focus:        #{pfe-color(surface--lightest--link--focus)};
  --pfe-tabs--highlight:    #{pfe-color(feedback--critical)};// mockup has #ee0000

  position: relative;
  display: block;
  margin: 0 0 -1px;

  // Padding
<<<<<<< HEAD
  padding: calc(#{pfe-var(container-padding)} * .666) calc(#{pfe-var(container-padding)} * 1.5);

=======
  padding-top:    #{pfe-var(container-padding)};
  padding-right:  calc(#{pfe-var(container-padding)} * #{$pfe-tabs__tab--PaddingRight-factor});;
  padding-bottom: calc(#{pfe-var(container-padding)} * #{$pfe-tabs__tab--PaddingBottom-factor});
  padding-left:   #{pfe-var(container-padding)};
>>>>>>> 8a24b892
  // Border
  border: #{pfe-var(ui--border-width)} #{pfe-var(ui--border-style)} transparent;
  border-bottom: 0;
  // Inner style
  background-color: var(--pfe-tabs--main);
  color: var(--pfe-tabs--aux);
  text-transform: var(--pfe-tabs__tab--TextTransform, none); // exposing this for RH
  font-weight: #{pfe-var(font-weight--normal)};

  cursor: pointer;
  text-align: center;
}

:host([aria-selected="true"]) {
<<<<<<< HEAD
  --pfe-tabs--aux: $pfe-color--black;
=======
  --pfe-tabs--main: #{pfe-color(surface--lightest)};

>>>>>>> 8a24b892
  // Border
  border: transparent;
  border-bottom: #{pfe-var(ui--tab-highlight-width)} #{pfe-var(ui--tab-highlight-style)} var(--pfe-tabs--highlight);
}

<<<<<<< HEAD
:host([aria-selected="false"]) {
  border: transparent;
}

:host(:hover) {
  color: $pfe-global--color--black-soft;
=======
.indicator {
  position: absolute;
  bottom: 12px;
  left: auto;

  display: var(--pfe-tabs__indicator--Display, block); // Exposing this for themability. Use `none` to not show at all
  height:  var(--pfe-tabs__indicator--Height, 4px); // Exposing this for themability
  width:   var(--pfe-tabs__indicator--Width, 22px); // Exposing this for themability

  background-color: #{pfe-color(surface--border--darkest)};
}

// Hover state for inactive tabs
:host(:hover) .indicator {
  background-color: var(--pfe-tabs--link);
>>>>>>> 8a24b892
}

/// ===========================================================================
/// WIND TAB VARIANTS
/// ===========================================================================

:host([pfe-variant="wind"][aria-selected="true"][on="dark"]) {
  color: #fff;
}

:host([pfe-variant="wind"][on="dark"]:hover) {
  color: #fff;
}

/// ===========================================================================
/// EARTH TAB VARIANTS
/// ===========================================================================

<<<<<<< HEAD
:host([pfe-variant="earth"]) {
=======
// Horizontal primary sets
:host([pfe-variant="primary"]) {
>>>>>>> 8a24b892
  text-align: center;
  padding: calc(#{pfe-var(container-padding)} * .666) calc(#{pfe-var(container-padding)} * 1.5);
}

:host([pfe-variant="earth"][aria-selected="false"]) {
  border-left: #{pfe-var(ui--border-width)} solid #{pfe-color(surface--border)};
  border-bottom: #{pfe-var(ui--border-width)} solid #{pfe-color(surface--border)};
  border-top: #{pfe-var(ui--tab-highlight-width)} #{pfe-var(ui--tab-highlight-style)} #{pfe-color(surface--lighter)};
  --pfe-tabs--main: #{pfe-color(surface--lighter)};
}

:host([pfe-variant="earth"][aria-selected="true"]) {
  --pfe-tabs--main: #{pfe-color(surface--lightest)};
  border-left: #{pfe-var(ui--border-width)} solid #{pfe-color(surface--border)};
  border-top: #{pfe-var(ui--tab-highlight-width)} #{pfe-var(ui--tab-highlight-style)} var(--pfe-tabs--highlight);
  border-bottom: 0;
}

<<<<<<< HEAD
:host([pfe-variant="earth"][aria-selected="true"]:last-of-type) {
    border-right: #{pfe-var(ui--border-width)} solid #{pfe-color(surface--border)};
}


/// ===========================================================================
/// VERTICAL TABS
/// ===========================================================================

:host([vertical]) {
  text-align: left;
  margin: 0 -1px 0 0;
  border: #{pfe-var(ui--border-width)} #{pfe-var(ui--border-style)} transparent;
  border-right: 0;
  position: relative;
  padding-left: calc(#{pfe-var(container-padding)} * .75);
}

:host([vertical][aria-selected="true"]) {
  border-color-top: transparent;
  border-right: #{pfe-var(ui--tab-highlight-width)} #{pfe-var(ui--tab-highlight-style)} var(--pfe-tabs--highlight);
=======
:host([pfe-variant="secondary"]) {
  text-align: center;
  padding: calc(#{pfe-var(container-padding)} * .666) calc(#{pfe-var(container-padding)} * 2.75);
  border: 1px solid #{pfe-color(surface--border--darkest)};
  margin-right: 2%;

  .indicator {
    display: none;
  }
}

// Horizontal secondary sets.

:host([pfe-variant="secondary"][aria-selected="true"]) {
  background-color: #{pfe-color(surface--darkest)};
  color: #{pfe-color(surface--darkest--text)};

  .indicator {
    display: block;
    bottom: -33%;
    width: 0;
    height: 0;
    left: 50%;
    transform: translateX(-50%);
    border-left:  #{pfe-var(container-spacer)} solid transparent;
    border-right: #{pfe-var(container-spacer)} solid transparent;
    border-top:   #{pfe-var(container-spacer)} solid $pfe-global--color--black-soft;
    background-color: transparent;
  }
}

:host([pfe-variant="secondary"][aria-selected="false"]) {
  color: #{pfe-color(ui-base)};
}

:host([pfe-variant="secondary"]:hover) {
  background-color: #{pfe-color(surface--darkest)};
  color: #{pfe-color(surface--darkest--text)};
>>>>>>> 8a24b892
}

/// ===========================================================================
/// EARTH TAB VERTICAL
/// ===========================================================================

<<<<<<< HEAD
:host([vertical][pfe-variant="earth"]) {
  border-top: 0;
=======
// Vertical primary sets.

:host([vertical][pfe-variant="primary"]) {
  text-align: right;
  padding-right: #{pfe-var(container-padding)};

  .indicator {
    left:  auto;
    right: 0;
    top:   0;
    display: var(--pfe-tabs__indicator--Display, block); // Exposing this for themability. Use `none` to not show at all
    height:  var(--pfe-tabs__indicator--Height, 22px); // Exposing this for themability
    width:   var(--pfe-tabs__indicator--Width, 4px); // Exposing this for themability
  }
>>>>>>> 8a24b892
}

:host([vertical][pfe-variant="earth"][aria-selected="true"]) {
  border-right: 0;
  border-left: #{pfe-var(ui--tab-highlight-width)} #{pfe-var(ui--tab-highlight-style)} var(--pfe-tabs--highlight);
  border-top: #{pfe-var(ui--border-width)} #{pfe-var(ui--border-style)} var(--pfe-tabs--border-color);
}

:host([vertical][pfe-variant="earth"][aria-selected="false"]) {
  border-left: #{pfe-var(ui--tab-highlight-width)} #{pfe-var(ui--tab-highlight-style)} #{pfe-color(surface--lighter)};
  border-top: #{pfe-var(ui--border-width)} #{pfe-var(ui--border-style)} var(--pfe-tabs--border-color);
  border-bottom: 0;
  border-right: #{-pfevar(ui--border-width)} #{pfe-var(ui--border-style)} var(--pfe-tabs--border-color);
}

<<<<<<< HEAD
:host([vertical][pfe-variant="earth"]:last-of-type) {
  border-bottom: #{pfe-var(ui--border-width)} #{pfe-var(ui--border-style)} var(--pfe-tabs--border-color);
}

::slotted(h2) {
  font-size: var(--pfe-theme--font-size);
  font-weight: var(--pfe-theme--font-weight--normal, 500);
=======
:host([vertical][pfe-variant="secondary"][aria-selected="true"]) .indicator {
  left: 99%;
  top:  50%;
  transform: translateY(-50%);
  border-top:     #{pfe-var(container-spacer)} solid transparent;
  border-left:    #{pfe-var(container-spacer)} solid  $pfe-global--color--black-soft;
  border-bottom:  #{pfe-var(container-spacer)} solid transparent;
  background-color: transparent;
}

::slotted(h1),
::slotted(h2),
::slotted(h3),
::slotted(h4),
::slotted(h5),
::slotted(h6) {
  font-size:   #{pfe-var(font-size)};
  font-weight: #{pfe-var(font-weight--normal)};
>>>>>>> 8a24b892
  margin: 0;
  user-select: none;
}<|MERGE_RESOLUTION|>--- conflicted
+++ resolved
@@ -35,15 +35,7 @@
   margin: 0 0 -1px;
 
   // Padding
-<<<<<<< HEAD
   padding: calc(#{pfe-var(container-padding)} * .666) calc(#{pfe-var(container-padding)} * 1.5);
-
-=======
-  padding-top:    #{pfe-var(container-padding)};
-  padding-right:  calc(#{pfe-var(container-padding)} * #{$pfe-tabs__tab--PaddingRight-factor});;
-  padding-bottom: calc(#{pfe-var(container-padding)} * #{$pfe-tabs__tab--PaddingBottom-factor});
-  padding-left:   #{pfe-var(container-padding)};
->>>>>>> 8a24b892
   // Border
   border: #{pfe-var(ui--border-width)} #{pfe-var(ui--border-style)} transparent;
   border-bottom: 0;
@@ -58,42 +50,19 @@
 }
 
 :host([aria-selected="true"]) {
-<<<<<<< HEAD
   --pfe-tabs--aux: $pfe-color--black;
-=======
-  --pfe-tabs--main: #{pfe-color(surface--lightest)};
 
->>>>>>> 8a24b892
   // Border
   border: transparent;
   border-bottom: #{pfe-var(ui--tab-highlight-width)} #{pfe-var(ui--tab-highlight-style)} var(--pfe-tabs--highlight);
 }
 
-<<<<<<< HEAD
 :host([aria-selected="false"]) {
   border: transparent;
 }
 
 :host(:hover) {
   color: $pfe-global--color--black-soft;
-=======
-.indicator {
-  position: absolute;
-  bottom: 12px;
-  left: auto;
-
-  display: var(--pfe-tabs__indicator--Display, block); // Exposing this for themability. Use `none` to not show at all
-  height:  var(--pfe-tabs__indicator--Height, 4px); // Exposing this for themability
-  width:   var(--pfe-tabs__indicator--Width, 22px); // Exposing this for themability
-
-  background-color: #{pfe-color(surface--border--darkest)};
-}
-
-// Hover state for inactive tabs
-:host(:hover) .indicator {
-  background-color: var(--pfe-tabs--link);
->>>>>>> 8a24b892
-}
 
 /// ===========================================================================
 /// WIND TAB VARIANTS
@@ -111,12 +80,7 @@
 /// EARTH TAB VARIANTS
 /// ===========================================================================
 
-<<<<<<< HEAD
 :host([pfe-variant="earth"]) {
-=======
-// Horizontal primary sets
-:host([pfe-variant="primary"]) {
->>>>>>> 8a24b892
   text-align: center;
   padding: calc(#{pfe-var(container-padding)} * .666) calc(#{pfe-var(container-padding)} * 1.5);
 }
@@ -135,7 +99,6 @@
   border-bottom: 0;
 }
 
-<<<<<<< HEAD
 :host([pfe-variant="earth"][aria-selected="true"]:last-of-type) {
     border-right: #{pfe-var(ui--border-width)} solid #{pfe-color(surface--border)};
 }
@@ -157,71 +120,14 @@
 :host([vertical][aria-selected="true"]) {
   border-color-top: transparent;
   border-right: #{pfe-var(ui--tab-highlight-width)} #{pfe-var(ui--tab-highlight-style)} var(--pfe-tabs--highlight);
-=======
-:host([pfe-variant="secondary"]) {
-  text-align: center;
-  padding: calc(#{pfe-var(container-padding)} * .666) calc(#{pfe-var(container-padding)} * 2.75);
-  border: 1px solid #{pfe-color(surface--border--darkest)};
-  margin-right: 2%;
-
-  .indicator {
-    display: none;
-  }
-}
-
-// Horizontal secondary sets.
-
-:host([pfe-variant="secondary"][aria-selected="true"]) {
-  background-color: #{pfe-color(surface--darkest)};
-  color: #{pfe-color(surface--darkest--text)};
-
-  .indicator {
-    display: block;
-    bottom: -33%;
-    width: 0;
-    height: 0;
-    left: 50%;
-    transform: translateX(-50%);
-    border-left:  #{pfe-var(container-spacer)} solid transparent;
-    border-right: #{pfe-var(container-spacer)} solid transparent;
-    border-top:   #{pfe-var(container-spacer)} solid $pfe-global--color--black-soft;
-    background-color: transparent;
-  }
-}
-
-:host([pfe-variant="secondary"][aria-selected="false"]) {
-  color: #{pfe-color(ui-base)};
-}
-
-:host([pfe-variant="secondary"]:hover) {
-  background-color: #{pfe-color(surface--darkest)};
-  color: #{pfe-color(surface--darkest--text)};
->>>>>>> 8a24b892
 }
 
 /// ===========================================================================
 /// EARTH TAB VERTICAL
 /// ===========================================================================
 
-<<<<<<< HEAD
 :host([vertical][pfe-variant="earth"]) {
   border-top: 0;
-=======
-// Vertical primary sets.
-
-:host([vertical][pfe-variant="primary"]) {
-  text-align: right;
-  padding-right: #{pfe-var(container-padding)};
-
-  .indicator {
-    left:  auto;
-    right: 0;
-    top:   0;
-    display: var(--pfe-tabs__indicator--Display, block); // Exposing this for themability. Use `none` to not show at all
-    height:  var(--pfe-tabs__indicator--Height, 22px); // Exposing this for themability
-    width:   var(--pfe-tabs__indicator--Width, 4px); // Exposing this for themability
-  }
->>>>>>> 8a24b892
 }
 
 :host([vertical][pfe-variant="earth"][aria-selected="true"]) {
@@ -237,7 +143,6 @@
   border-right: #{-pfevar(ui--border-width)} #{pfe-var(ui--border-style)} var(--pfe-tabs--border-color);
 }
 
-<<<<<<< HEAD
 :host([vertical][pfe-variant="earth"]:last-of-type) {
   border-bottom: #{pfe-var(ui--border-width)} #{pfe-var(ui--border-style)} var(--pfe-tabs--border-color);
 }
@@ -245,26 +150,6 @@
 ::slotted(h2) {
   font-size: var(--pfe-theme--font-size);
   font-weight: var(--pfe-theme--font-weight--normal, 500);
-=======
-:host([vertical][pfe-variant="secondary"][aria-selected="true"]) .indicator {
-  left: 99%;
-  top:  50%;
-  transform: translateY(-50%);
-  border-top:     #{pfe-var(container-spacer)} solid transparent;
-  border-left:    #{pfe-var(container-spacer)} solid  $pfe-global--color--black-soft;
-  border-bottom:  #{pfe-var(container-spacer)} solid transparent;
-  background-color: transparent;
-}
-
-::slotted(h1),
-::slotted(h2),
-::slotted(h3),
-::slotted(h4),
-::slotted(h5),
-::slotted(h6) {
-  font-size:   #{pfe-var(font-size)};
-  font-weight: #{pfe-var(font-weight--normal)};
->>>>>>> 8a24b892
   margin: 0;
   user-select: none;
 }