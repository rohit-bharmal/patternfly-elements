<!DOCTYPE html>
<html>

<head>
  <meta charset="utf-8" />
  <meta name="viewport" content="width=device-width, minimum-scale=1.0, initial-scale=1.0, user-scalable=yes" />
  <title>PatternFly Elements: pfe-cta demo</title>

  <!-- Stylesheets for testing light DOM styles.
      <link rel="stylesheet" href="https://cdnjs.cloudflare.com/ajax/libs/twitter-bootstrap/4.3.1/css/bootstrap-reboot.css">
      <link rel="stylesheet" href="https://cdnjs.cloudflare.com/ajax/libs/typebase.css/0.5.0/typebase.css">
    -->

  <link rel="stylesheet" href="../../pfe-styles/dist/pfe-base.css" />
  <link rel="stylesheet" href="../../pfe-styles/dist/pfe-context.css" />
  <link rel="stylesheet" href="../../pfe-styles/dist/pfe-layouts.css" />

  <noscript>
    <link href="../../pfelement/dist/pfelement--noscript.min.css" rel="stylesheet" />
  </noscript>

  <link href="../../pfelement/dist/pfelement.min.css" rel="stylesheet" />

  <link href="../../pfe-cta/dist/pfe-cta--lightdom.css" rel="stylesheet" />
  <link href="demo.css" rel="stylesheet" />

<<<<<<< HEAD
    <!-- uncomment the es5-adapter if you're using the umd version -->
    <script src="https://cdnjs.cloudflare.com/ajax/libs/webcomponentsjs/2.3.0/custom-elements-es5-adapter.js"></script>
    <script src="https://cdnjs.cloudflare.com/ajax/libs/webcomponentsjs/2.3.0/webcomponents-bundle.js"></script>
    <script src="https://cdnjs.cloudflare.com/ajax/libs/require.js/2.3.5/require.min.js"></script>
    <script>
      require([
        "../dist/pfe-cta.umd.js",
        "../../pfe-band/dist/pfe-band.umd.js",
        "../../pfe-card/dist/pfe-card.umd.js",
        "../../pfe-icon/dist/pfe-icon.umd.js"
      ]);
    </script>
  </head>
  <body unresolved>
    <pfe-band pfe-color="complement" pfe-size="small">
      <h1 slot="pfe-band--header"><code>&lt;pfe-cta&gt;</code> demo page</h1>
    </pfe-band>

    <pfe-band pfe-color="lightest" style="--pfe-band--Border: 1px solid #ddd">
      <h2 slot="pfe-band--header">CTAs in light containers</h2>
      <div class="card-layout">
        <pfe-card pfe-color="lightest" pfe-size="small">
          <h3 slot="pfe-card--header">No color attribute</h3>
          <div class="cta-align">
            <pfe-cta><a href="https://www.redhat.com#default">Default</a></pfe-cta>
            <pfe-cta pfe-priority="primary"><a href="https://www.redhat.com#primary">Primary</a></pfe-cta>
            <pfe-cta pfe-priority="secondary"><a href="https://www.redhat.com#secondary">Secondary</a></pfe-cta>
            <pfe-cta pfe-priority="secondary" pfe-variant="wind"><a href="https://www.redhat.com#secondary-wind">Secondary + wind variant</a></pfe-cta>
            <pfe-cta aria-disabled="true"><a href="https://www.redhat.com#disabled" disabled>Disabled</a></pfe-cta>
          </div>
          <div class="event-registry" slot="pfe-card--footer"></div>
        </pfe-card>
        <pfe-card pfe-color="lightest" pfe-size="small">
          <h3 slot="pfe-card--header"><code>pfe-color="base"</code></h3>
          <div class="cta-align">
            <pfe-cta pfe-color="base"><a href="https://www.redhat.com#default">Default</a></pfe-cta>
            <pfe-cta pfe-priority="primary" pfe-color="base"><a href="https://www.redhat.com#primary">Primary</a></pfe-cta>
            <pfe-cta pfe-priority="secondary" pfe-color="base"><a href="https://www.redhat.com#secondary">Secondary</a></pfe-cta>
            <pfe-cta
              pfe-priority="secondary"
              pfe-color="base"
              pfe-variant="wind"><a href="https://www.redhat.com#secondary-wind">Secondary + wind variant</a></pfe-cta>
            <pfe-cta aria-disabled="true" pfe-color="base"><a href="https://www.redhat.com#disabled" disabled>Disabled</a></pfe-cta>
          </div>
          <div class="event-registry" slot="pfe-card--footer"></div>
        </pfe-card>
        <pfe-card pfe-color="lighter" pfe-size="small">
          <h3 slot="pfe-card--header"><code>pfe-color="accent"</code></h3>
          <div class="cta-align">
            <pfe-cta pfe-color="accent"><a href="https://www.redhat.com#default">Default</a></pfe-cta>
            <pfe-cta pfe-priority="primary" pfe-color="accent"><a href="https://www.redhat.com#primary">Primary</a></pfe-cta>
            <pfe-cta pfe-priority="secondary" pfe-color="accent"><a href="https://www.redhat.com#secondary">Secondary</a></pfe-cta>
            <pfe-cta
              pfe-priority="secondary"
              pfe-color="accent"
              pfe-variant="wind"><a href="https://www.redhat.com#secondary-wind">Secondary + wind variant</a></pfe-cta>
            <pfe-cta aria-disabled="true" pfe-color="accent"><a href="https://www.redhat.com#disabled" disabled>Disabled</a></pfe-cta>
          </div>
          <div class="event-registry" slot="pfe-card--footer"></div>
        </pfe-card>
        <pfe-card pfe-color="lighter" pfe-size="small">
          <h3 slot="pfe-card--header"><code>pfe-color="complement"</code></h3>
          <div class="cta-align">
            <pfe-cta pfe-color="complement"><a href="https://www.redhat.com#default">Default</a></pfe-cta>
            <pfe-cta pfe-priority="primary" pfe-color="complement"><a href="https://www.redhat.com#primary">Primary</a></pfe-cta>
            <pfe-cta pfe-priority="secondary" pfe-color="complement"><a href="https://www.redhat.com#secondary">Secondary</a></pfe-cta>
            <pfe-cta
              pfe-priority="secondary"
              pfe-color="complement"
              pfe-variant="wind"><a href="https://www.redhat.com#secondary-wind">Secondary + wind variant</a></pfe-cta>
            <pfe-cta aria-disabled="true" pfe-color="complement"><a href="https://www.redhat.com#disabled" disabled>Disabled</a></pfe-cta>
          </div>
          <div class="event-registry" slot="pfe-card--footer"></div>
        </pfe-card>
      </div>
    </pfe-band>

    <pfe-band pfe-color="lightest" style="--pfe-band--Border: 1px solid #ddd">
      <h2 slot="pfe-band--header">CTAs in dark containers</h2>
      <div class="card-layout">
        <pfe-card pfe-color="darkest" pfe-size="small">
          <h3 slot="pfe-card--header">No color attribute</h3>
          <div class="cta-align">
            <pfe-cta><a href="https://www.redhat.com#default">Default</a></pfe-cta>
            <pfe-cta pfe-priority="primary"><a href="https://www.redhat.com#primary">Primary</a></pfe-cta>
            <pfe-cta pfe-priority="secondary"><a href="https://www.redhat.com#secondary">Secondary</a></pfe-cta>
            <pfe-cta pfe-priority="secondary" pfe-variant="wind"><a href="https://www.redhat.com#secondary-wind">Secondary + wind variant</a></pfe-cta>
            <pfe-cta aria-disabled="true"><a href="https://www.redhat.com#disabled" disabled>Disabled</a></pfe-cta>
          </div>
          <div class="event-registry" slot="pfe-card--footer"></div>
        </pfe-card>
        <pfe-card pfe-color="darkest" pfe-size="small">
          <h3 slot="pfe-card--header"><code>pfe-color="base"</code></h3>
          <div class="cta-align">
            <pfe-cta pfe-color="base"><a href="https://www.redhat.com#default">Default</a></pfe-cta>
            <pfe-cta pfe-priority="primary" pfe-color="base"><a href="https://www.redhat.com#primary">Primary</a></pfe-cta>
            <pfe-cta pfe-priority="secondary" pfe-color="base"><a href="https://www.redhat.com#secondary">Secondary</a></pfe-cta>
            <pfe-cta
              pfe-priority="secondary"
              pfe-color="base"
              pfe-variant="wind"><a href="https://www.redhat.com#secondary-wind">Secondary + wind variant</a></pfe-cta>
            <pfe-cta aria-disabled="true" pfe-color="base"><a href="https://www.redhat.com#disabled" disabled>Disabled</a></pfe-cta>
          </div>
          <div class="event-registry" slot="pfe-card--footer"></div>
        </pfe-card>
        <pfe-card pfe-color="darker" pfe-size="small">
          <h3 slot="pfe-card--header"><code>pfe-color="accent"</code></h3>
          <div class="cta-align">
            <pfe-cta pfe-color="accent"><a href="https://www.redhat.com#default">Default</a></pfe-cta>
            <pfe-cta pfe-priority="primary" pfe-color="accent"><a href="https://www.redhat.com#primary">Primary</a></pfe-cta>
            <pfe-cta pfe-priority="secondary" pfe-color="accent"><a href="https://www.redhat.com#secondary">Secondary</a></pfe-cta>
            <pfe-cta
              pfe-priority="secondary"
              pfe-color="accent"
              pfe-variant="wind"><a href="https://www.redhat.com#secondary-wind">Secondary + wind variant</a></pfe-cta>
            <pfe-cta aria-disabled="true" pfe-color="accent"><a href="https://www.redhat.com#disabled" disabled>Disabled</a></pfe-cta>
          </div>
          <div class="event-registry" slot="pfe-card--footer"></div>
        </pfe-card>
        <pfe-card pfe-color="darker" pfe-size="small">
          <h3 slot="pfe-card--header"><code>pfe-color="complement"</code></h3>
          <div class="cta-align">
            <pfe-cta pfe-color="complement"><a href="https://www.redhat.com#default">Default</a></pfe-cta>
            <pfe-cta pfe-priority="primary" pfe-color="complement"><a href="https://www.redhat.com#primary">Primary</a></pfe-cta>
            <pfe-cta pfe-priority="secondary" pfe-color="complement"><a href="https://www.redhat.com#secondary">Secondary</a></pfe-cta>
            <pfe-cta
              pfe-priority="secondary"
              pfe-color="complement"
              pfe-variant="wind"><a href="https://www.redhat.com#secondary-wind">Secondary + wind variant</a></pfe-cta>
            <pfe-cta aria-disabled="true" pfe-color="complement"><a href="https://www.redhat.com#disabled" disabled>Disabled</a></pfe-cta>
          </div>
          <div class="event-registry" slot="pfe-card--footer"></div>
        </pfe-card>
      </div>
    </pfe-band>

    <pfe-band pfe-color="lightest" style="--pfe-band--Border: 1px solid #ddd">
      <h2 slot="pfe-band--header">CTAs in saturated containers</h2>
      <div class="card-layout">
        <pfe-card pfe-color="complement" pfe-size="small">
          <h3 slot="pfe-card--header">No color attribute</h3>
          <div class="cta-align">
            <pfe-cta><a href="https://www.redhat.com#default">Default</a></pfe-cta>
            <pfe-cta pfe-priority="primary"><a href="https://www.redhat.com#primary">Primary</a></pfe-cta>
            <pfe-cta pfe-priority="secondary"><a href="https://www.redhat.com#secondary">Secondary</a></pfe-cta>
            <pfe-cta pfe-priority="secondary" pfe-variant="wind"><a href="https://www.redhat.com#secondary-wind">Secondary + wind variant</a></pfe-cta>
            <pfe-cta aria-disabled="true"><a href="https://www.redhat.com#disabled" disabled>Disabled</a></pfe-cta>
          </div>
          <div class="event-registry" slot="pfe-card--footer"></div>
        </pfe-card>
        <pfe-card pfe-color="complement" pfe-size="small">
          <h3 slot="pfe-card--header"><code>pfe-color="base"</code></h3>
          <div class="cta-align">
            <pfe-cta pfe-color="base"><a href="https://www.redhat.com#default">Default</a></pfe-cta>
            <pfe-cta pfe-priority="primary" pfe-color="base"><a href="https://www.redhat.com#primary">Primary</a></pfe-cta>
            <pfe-cta pfe-priority="secondary" pfe-color="base"><a href="https://www.redhat.com#secondary">Secondary</a></pfe-cta>
            <pfe-cta
              pfe-priority="secondary"
              pfe-color="base"
              pfe-variant="wind"><a href="https://www.redhat.com#secondary-wind">Secondary + wind variant</a></pfe-cta>
            <pfe-cta aria-disabled="true" pfe-color="base"><a href="https://www.redhat.com#disabled" disabled>Disabled</a></pfe-cta>
          </div>
          <div class="event-registry" slot="pfe-card--footer"></div>
        </pfe-card>
        <pfe-card pfe-color="accent" pfe-size="small">
          <h3 slot="pfe-card--header"><code>pfe-color="accent"</code></h3>
          <div class="cta-align">
            <pfe-cta pfe-color="accent"><a href="https://www.redhat.com#default">Default</a></pfe-cta>
            <pfe-cta pfe-priority="primary" pfe-color="accent"><a href="https://www.redhat.com#primary">Primary</a></pfe-cta>
            <pfe-cta pfe-priority="secondary" pfe-color="accent"><a href="https://www.redhat.com#secondary">Secondary</a></pfe-cta>
            <pfe-cta
              pfe-priority="secondary"
              pfe-color="accent"
              pfe-variant="wind"><a href="https://www.redhat.com#secondary-wind">Secondary + wind variant</a></pfe-cta>
            <pfe-cta aria-disabled="true" pfe-color="accent"><a href="https://www.redhat.com#disabled" disabled>Disabled</a></pfe-cta>
          </div>
          <div class="event-registry" slot="pfe-card--footer"></div>
        </pfe-card>
        <pfe-card pfe-color="accent" pfe-size="small">
          <h3 slot="pfe-card--header"><code>pfe-color="complement"</code></h3>
          <div class="cta-align">
            <pfe-cta pfe-color="complement"><a href="https://www.redhat.com#default">Default</a></pfe-cta>
            <pfe-cta pfe-priority="primary" pfe-color="complement"><a href="https://www.redhat.com#primary">Primary</a></pfe-cta>
            <pfe-cta pfe-priority="secondary" pfe-color="complement"><a href="https://www.redhat.com#secondary">Secondary</a></pfe-cta>
            <pfe-cta
              pfe-priority="secondary"
              pfe-color="complement"
              pfe-variant="wind"><a href="https://www.redhat.com#secondary-wind">Secondary + wind variant</a></pfe-cta>
            <pfe-cta aria-disabled="true" pfe-color="complement"><a href="https://www.redhat.com#disabled" disabled>Disabled</a></pfe-cta>
          </div>
          <div class="event-registry" slot="pfe-card--footer"></div>
        </pfe-card>
      </div>
    </pfe-band>

    <pfe-band pfe-color="lightest" style="--pfe-band--Border: 1px solid #ddd">
      <h2 slot="pfe-band--header">Force wrap to test arrow line-wrap</h2>
      <div class="default-link-test resize">
        <pfe-cta><a href="https://www.redhat.com#default">Default link cta with longer text</a></pfe-cta>
        <pfe-cta><button>Default button cta with longer text</button></pfe-cta>
      </div>
    </pfe-band>

    <pfe-band pfe-color="lightest" style="--pfe-band--Border: 1px solid #ddd">
      <h2 slot="pfe-band--header">Link and button styles (displayed inline)</h2>
      <div>
        <pfe-cta style="outline: 1px dashed darkgray;"><a href="https://www.redhat.com">Link</a></pfe-cta>
        <pfe-cta style="outline: 1px dashed darkgray;"><button>Button</button></pfe-cta>

        <pfe-cta pfe-priority="primary"><a href="https://www.redhat.com">Link</a></pfe-cta>
        <pfe-cta pfe-priority="primary"><button>Button</button></pfe-cta>

        <pfe-cta pfe-priority="secondary"><a href="https://www.redhat.com">Link</a></pfe-cta>
        <pfe-cta pfe-priority="secondary"><button>Button</button></pfe-cta>

        <pfe-cta aria-disabled="true"><a href="https://www.redhat.com">Link</a></pfe-cta>
        <pfe-cta aria-disabled="true"><button>Button</button></pfe-cta>
      </div>
    </pfe-band>

    <pfe-band pfe-color="lightest">
      <h2 slot="pfe-band--header">Old school testing (custom backgrounds)</h2>

      <div class="custom-saturated-band resize">
        <h3 style="color:white;">Custom saturated band with broadcast vars</h3>

        <h4 style="color:white;">Color responsive</h4>
        <div class="cta-layout">
          <pfe-cta pfe-theme="saturated"><a href="https://www.redhat.com#default">Default</a></pfe-cta>
          <pfe-cta pfe-priority="primary"><a href="https://www.redhat.com#primary">Primary</a></pfe-cta>
          <pfe-cta pfe-priority="secondary"><a href="https://www.redhat.com#secondary">Secondary</a></pfe-cta>
        </div>

        <br />

        <h4 style="color:white;">Color override</h4>
        <div class="cta-layout">
          <pfe-cta pfe-priority="primary" pfe-color="accent"><a href="https://www.redhat.com#primary">Primary accent</a></pfe-cta>
          <pfe-cta pfe-priority="secondary" pfe-color="accent"><a href="https://www.redhat.com#secondary">Secondary accent</a></pfe-cta>
          <pfe-cta pfe-priority="primary" pfe-color="complement"><a href="https://www.redhat.com#primary">Primary complement</a></pfe-cta>
          <pfe-cta pfe-priority="secondary" pfe-color="complement"><a href="https://www.redhat.com#secondary">Secondary complement</a></pfe-cta>
          <pfe-cta pfe-priority="primary" pfe-color="lightest"><a href="https://www.redhat.com#primary">Primary lightest</a></pfe-cta>
          <pfe-cta pfe-priority="secondary" pfe-variant="wind"><a href="https://www.redhat.com#secondary-wind">Secondary + wind variant</a></pfe-cta>
        </div>
      </div>

      <div class="custom-dark-band resize">
        <h3 style="color:white;">
          Custom dark band with custom broadcast variables
        </h3>

        <h4 style="color: white">Color responsive</h4>
        <div class="card-layout">
          <pfe-cta><a href="https://www.redhat.com#default">Default</a></pfe-cta>
          <pfe-cta pfe-priority="primary"><a href="https://www.redhat.com#primary">Primary</a></pfe-cta>
          <pfe-cta pfe-priority="secondary"><a href="https://www.redhat.com#secondary">Secondary</a></pfe-cta>
        </div>

        <br />

        <h4 style="color: white">Color override</h4>
        <div class="card-layout">
          <pfe-cta pfe-priority="primary" pfe-color="accent"><a href="https://www.redhat.com#primary">Primary accent</a></pfe-cta>
          <pfe-cta pfe-priority="secondary" pfe-color="accent"><a href="https://www.redhat.com#secondary">Secondary accent</a></pfe-cta>
          <pfe-cta pfe-priority="primary" pfe-color="complement"><a href="https://www.redhat.com#primary">Primary complement</a></pfe-cta>
          <pfe-cta pfe-priority="secondary" pfe-color="complement"><a href="https://www.redhat.com#secondary">Secondary complement</a></pfe-cta>
          <pfe-cta pfe-priority="primary" pfe-color="lightest"><a href="https://www.redhat.com#primary">Primary lightest</a></pfe-cta>
          <pfe-cta pfe-priority="secondary" pfe-variant="wind"><a href="https://www.redhat.com#secondary-wind">Secondary + wind variant</a></pfe-cta>
        </div>
      </div>
    </pfe-band>

    <script>
      var activeRegistry = null;

      document.addEventListener("pfe-cta:select", function(event) {
        var originEvent = event.detail.originEvent;

        // Cancel the propogation of the CTA
        originEvent.preventDefault ? originEvent.preventDefault() : (originEvent.returnValue = false);

        // Note the URL in the console for the demo page
        console.info(event.detail);

        // Register the event in the card
        var registry = event.target.closest("pfe-card").querySelector(".event-registry");
        if (registry) {
          if (activeRegistry) activeRegistry.innerHTML = "";
          activeRegistry = registry;
          registry.innerHTML = "<pfe-icon icon=\"rh-safety-warning-alert\" size=\"lg\"></pfe-icon><span>Event registered on <strong>" + event.detail.type + "</strong> call-to-action. See console for details.</span>";
        }
      });
    </script>
  </body>
=======
  <!-- uncomment the es5-adapter if you're using the umd version -->
  <script src="https://cdnjs.cloudflare.com/ajax/libs/webcomponentsjs/2.3.0/custom-elements-es5-adapter.js"></script>
  <script src="https://cdnjs.cloudflare.com/ajax/libs/webcomponentsjs/2.3.0/webcomponents-bundle.js"></script>
  <script src="https://cdnjs.cloudflare.com/ajax/libs/require.js/2.3.5/require.min.js"></script>
  <script>
    require([
      "../dist/pfe-cta.umd.js",
      "../../pfe-band/dist/pfe-band.umd.js",
      "../../pfe-card/dist/pfe-card.umd.js"
    ]);
  </script>
</head>

<body unresolved>
  <pfe-band pfe-color="complement" pfe-size="small">
    <h1 slot="pfe-band--header"><code>&lt;pfe-cta&gt;</code> demo page</h1>
  </pfe-band>

  <pfe-band pfe-color="lightest">
    <h2>CTAs in light containers</h2>
    <div class="card-layout">
      <pfe-card pfe-color="lightest" pfe-size="small">
        <h3 slot="pfe-card--header">No color attribute</h3>
        <div class="cta-align">
          <pfe-cta><a href="https://www.redhat.com">Default</a></pfe-cta>
          <pfe-cta pfe-priority="primary"><a href="https://www.redhat.com">Primary</a></pfe-cta>
          <pfe-cta pfe-priority="secondary"><a href="https://www.redhat.com">Secondary</a></pfe-cta>
          <pfe-cta pfe-priority="secondary" pfe-variant="wind"><a href="https://www.redhat.com">Secondary + wind
              variant</a></pfe-cta>
          <pfe-cta aria-disabled="true"><a href="https://www.redhat.com" disabled>Disabled</a></pfe-cta>
        </div>
      </pfe-card>
      <pfe-card pfe-color="lightest" pfe-size="small">
        <h3 slot="pfe-card--header"><code>pfe-color="base"</code></h3>
        <div class="cta-align">
          <pfe-cta pfe-color="base"><a href="https://www.redhat.com">Default</a></pfe-cta>
          <pfe-cta pfe-priority="primary" pfe-color="base"><a href="https://www.redhat.com">Primary</a></pfe-cta>
          <pfe-cta pfe-priority="secondary" pfe-color="base"><a href="https://www.redhat.com">Secondary</a></pfe-cta>
          <pfe-cta pfe-priority="secondary" pfe-color="base" pfe-variant="wind"><a
              href="https://www.redhat.com">Secondary + wind variant</a></pfe-cta>
          <pfe-cta aria-disabled="true" pfe-color="base"><a href="https://www.redhat.com" disabled>Disabled</a>
          </pfe-cta>
        </div>
      </pfe-card>
      <pfe-card pfe-color="lighter" pfe-size="small">
        <h3 slot="pfe-card--header"><code>pfe-color="accent"</code></h3>
        <div class="cta-align">
          <pfe-cta pfe-color="accent"><a href="https://www.redhat.com">Default</a></pfe-cta>
          <pfe-cta pfe-priority="primary" pfe-color="accent"><a href="https://www.redhat.com">Primary</a></pfe-cta>
          <pfe-cta pfe-priority="secondary" pfe-color="accent"><a href="https://www.redhat.com">Secondary</a></pfe-cta>
          <pfe-cta pfe-priority="secondary" pfe-color="accent" pfe-variant="wind"><a
              href="https://www.redhat.com">Secondary + wind variant</a></pfe-cta>
          <pfe-cta aria-disabled="true" pfe-color="accent"><a href="https://www.redhat.com" disabled>Disabled</a>
          </pfe-cta>
        </div>
      </pfe-card>
      <pfe-card pfe-color="lighter" pfe-size="small">
        <h3 slot="pfe-card--header"><code>pfe-color="complement"</code></h3>
        <div class="cta-align">
          <pfe-cta pfe-color="complement"><a href="https://www.redhat.com">Default</a></pfe-cta>
          <pfe-cta pfe-priority="primary" pfe-color="complement"><a href="https://www.redhat.com">Primary</a></pfe-cta>
          <pfe-cta pfe-priority="secondary" pfe-color="complement"><a href="https://www.redhat.com">Secondary</a>
          </pfe-cta>
          <pfe-cta pfe-priority="secondary" pfe-color="complement" pfe-variant="wind"><a
              href="https://www.redhat.com">Secondary + wind variant</a></pfe-cta>
          <pfe-cta aria-disabled="true" pfe-color="complement"><a href="https://www.redhat.com" disabled>Disabled</a>
          </pfe-cta>
        </div>
      </pfe-card>
    </div>

    <br />
    <hr />
    <br />

    <h2>CTAs in dark containers</h2>
    <div class="card-layout">
      <pfe-card pfe-color="darkest" pfe-size="small">
        <h3 slot="pfe-card--header">No color attribute</h3>
        <div class="cta-align">
          <pfe-cta><a href="https://www.redhat.com">Default</a></pfe-cta>
          <pfe-cta pfe-priority="primary"><a href="https://www.redhat.com">Primary</a></pfe-cta>
          <pfe-cta pfe-priority="secondary"><a href="https://www.redhat.com">Secondary</a></pfe-cta>
          <pfe-cta pfe-priority="secondary" pfe-variant="wind"><a href="https://www.redhat.com">Secondary + wind
              variant</a></pfe-cta>
          <pfe-cta aria-disabled="true"><a href="https://www.redhat.com" disabled>Disabled</a></pfe-cta>
        </div>
      </pfe-card>
      <pfe-card pfe-color="darkest" pfe-size="small">
        <h3 slot="pfe-card--header"><code>pfe-color="base"</code></h3>
        <div class="cta-align">
          <pfe-cta pfe-color="base"><a href="https://www.redhat.com">Default</a></pfe-cta>
          <pfe-cta pfe-priority="primary" pfe-color="base"><a href="https://www.redhat.com">Primary</a></pfe-cta>
          <pfe-cta pfe-priority="secondary" pfe-color="base"><a href="https://www.redhat.com">Secondary</a></pfe-cta>
          <pfe-cta pfe-priority="secondary" pfe-color="base" pfe-variant="wind"><a
              href="https://www.redhat.com">Secondary + wind variant</a></pfe-cta>
          <pfe-cta aria-disabled="true" pfe-color="base"><a href="https://www.redhat.com" disabled>Disabled</a>
          </pfe-cta>
        </div>
      </pfe-card>
      <pfe-card pfe-color="darker" pfe-size="small">
        <h3 slot="pfe-card--header"><code>pfe-color="accent"</code></h3>
        <div class="cta-align">
          <pfe-cta pfe-color="accent"><a href="https://www.redhat.com">Default</a></pfe-cta>
          <pfe-cta pfe-priority="primary" pfe-color="accent"><a href="https://www.redhat.com">Primary</a></pfe-cta>
          <pfe-cta pfe-priority="secondary" pfe-color="accent"><a href="https://www.redhat.com">Secondary</a></pfe-cta>
          <pfe-cta pfe-priority="secondary" pfe-color="accent" pfe-variant="wind"><a
              href="https://www.redhat.com">Secondary + wind variant</a></pfe-cta>
          <pfe-cta aria-disabled="true" pfe-color="accent"><a href="https://www.redhat.com" disabled>Disabled</a>
          </pfe-cta>
        </div>
      </pfe-card>
      <pfe-card pfe-color="darker" pfe-size="small">
        <h3 slot="pfe-card--header"><code>pfe-color="complement"</code></h3>
        <div class="cta-align">
          <pfe-cta pfe-color="complement"><a href="https://www.redhat.com">Default</a></pfe-cta>
          <pfe-cta pfe-priority="primary" pfe-color="complement"><a href="https://www.redhat.com">Primary</a></pfe-cta>
          <pfe-cta pfe-priority="secondary" pfe-color="complement"><a href="https://www.redhat.com">Secondary</a>
          </pfe-cta>
          <pfe-cta pfe-priority="secondary" pfe-color="complement" pfe-variant="wind"><a
              href="https://www.redhat.com">Secondary + wind variant</a></pfe-cta>
          <pfe-cta aria-disabled="true" pfe-color="complement"><a href="https://www.redhat.com" disabled>Disabled</a>
          </pfe-cta>
        </div>
      </pfe-card>
    </div>

    <br />
    <hr />
    <br />

    <h3>CTAs in saturated containers</h3>
    <div class="card-layout">
      <pfe-card pfe-color="complement" pfe-size="small">
        <h3 slot="pfe-card--header">No color attribute</h3>
        <div class="cta-align">
          <pfe-cta><a href="https://www.redhat.com">Default</a></pfe-cta>
          <pfe-cta pfe-priority="primary"><a href="https://www.redhat.com">Primary</a></pfe-cta>
          <pfe-cta pfe-priority="secondary"><a href="https://www.redhat.com">Secondary</a></pfe-cta>
          <pfe-cta pfe-priority="secondary" pfe-variant="wind"><a href="https://www.redhat.com">Secondary + wind
              variant</a></pfe-cta>
          <pfe-cta aria-disabled="true"><a href="https://www.redhat.com" disabled>Disabled</a></pfe-cta>
        </div>
      </pfe-card>
      <pfe-card pfe-color="complement" pfe-size="small">
        <h3 slot="pfe-card--header"><code>pfe-color="base"</code></h3>
        <div class="cta-align">
          <pfe-cta pfe-color="base"><a href="https://www.redhat.com">Default</a></pfe-cta>
          <pfe-cta pfe-priority="primary" pfe-color="base"><a href="https://www.redhat.com">Primary</a></pfe-cta>
          <pfe-cta pfe-priority="secondary" pfe-color="base"><a href="https://www.redhat.com">Secondary</a></pfe-cta>
          <pfe-cta pfe-priority="secondary" pfe-color="base" pfe-variant="wind"><a
              href="https://www.redhat.com">Secondary + wind variant</a></pfe-cta>
          <pfe-cta aria-disabled="true" pfe-color="base"><a href="https://www.redhat.com" disabled>Disabled</a>
          </pfe-cta>
        </div>
      </pfe-card>
      <pfe-card pfe-color="accent" pfe-size="small">
        <h3 slot="pfe-card--header"><code>pfe-color="accent"</code></h3>
        <div class="cta-align">
          <pfe-cta pfe-color="accent"><a href="https://www.redhat.com">Default</a></pfe-cta>
          <pfe-cta pfe-priority="primary" pfe-color="accent"><a href="https://www.redhat.com">Primary</a></pfe-cta>
          <pfe-cta pfe-priority="secondary" pfe-color="accent"><a href="https://www.redhat.com">Secondary</a></pfe-cta>
          <pfe-cta pfe-priority="secondary" pfe-color="accent" pfe-variant="wind"><a
              href="https://www.redhat.com">Secondary + wind variant</a></pfe-cta>
          <pfe-cta aria-disabled="true" pfe-color="accent"><a href="https://www.redhat.com" disabled>Disabled</a>
          </pfe-cta>
        </div>
      </pfe-card>
      <pfe-card pfe-color="accent" pfe-size="small">
        <h3 slot="pfe-card--header"><code>pfe-color="complement"</code></h3>
        <div class="cta-align">
          <pfe-cta pfe-color="complement"><a href="https://www.redhat.com">Default</a></pfe-cta>
          <pfe-cta pfe-priority="primary" pfe-color="complement"><a href="https://www.redhat.com">Primary</a></pfe-cta>
          <pfe-cta pfe-priority="secondary" pfe-color="complement"><a href="https://www.redhat.com">Secondary</a>
          </pfe-cta>
          <pfe-cta pfe-priority="secondary" pfe-color="complement" pfe-variant="wind"><a
              href="https://www.redhat.com">Secondary + wind variant</a></pfe-cta>
          <pfe-cta aria-disabled="true" pfe-color="complement"><a href="https://www.redhat.com" disabled>Disabled</a>
          </pfe-cta>
        </div>
      </pfe-card>
    </div>

    <br />
    <hr />
    <br />

    <h3>Force wrap to test arrow line-wrap</h3>
    <div class="resize">
      <pfe-cta><a href="https://www.redhat.com">Default link cta with longer text</a></pfe-cta>
      <pfe-cta><button>Default button cta with longer text</button></pfe-cta>
    </div>

    <br />
    <hr />
    <br />

    <h3>Link and button styles (displayed inline)</h3>
    <div>
      <pfe-cta style="outline: 1px dashed darkgray;"><a href="https://www.redhat.com">Link</a></pfe-cta>
      <pfe-cta style="outline: 1px dashed darkgray;"><button>Button</button></pfe-cta>

      <pfe-cta pfe-priority="primary"><a href="https://www.redhat.com">Link</a></pfe-cta>
      <pfe-cta pfe-priority="primary"><button>Button</button></pfe-cta>

      <pfe-cta pfe-priority="secondary"><a href="https://www.redhat.com">Link</a></pfe-cta>
      <pfe-cta pfe-priority="secondary"><button>Button</button></pfe-cta>

      <pfe-cta aria-disabled="true"><a href="https://www.redhat.com">Link</a></pfe-cta>
      <pfe-cta aria-disabled="true"><button>Button</button></pfe-cta>
    </div>
  </pfe-band>

  <br />
  <hr />
  <br />

  <h1>Old school testing (custom backgrounds)</h1>
  <br />

  <div class="custom-saturated-band">
    <h2 style="color:white;">Custom saturated band with broadcast vars</h2>

    <h3 style="color:white;">Color responsive</h3>
    <div class="card-layout">
      <pfe-cta pfe-theme="saturated"><a href="https://www.redhat.com">Default</a></pfe-cta>
      <pfe-cta pfe-priority="primary"><a href="https://www.redhat.com">Primary</a></pfe-cta>
      <pfe-cta pfe-priority="secondary"><a href="https://www.redhat.com">Secondary</a></pfe-cta>
    </div>

    <br />

    <h3 style="color:white;">Color override</h3>
    <div class="card-layout">
      <pfe-cta pfe-priority="primary" pfe-color="accent"><a href="https://www.redhat.com">Primary accent</a></pfe-cta>
      <pfe-cta pfe-priority="secondary" pfe-color="accent"><a href="https://www.redhat.com">Secondary accent</a>
      </pfe-cta>
      <pfe-cta pfe-priority="primary" pfe-color="complement"><a href="https://www.redhat.com">Primary complement</a>
      </pfe-cta>
      <pfe-cta pfe-priority="secondary" pfe-color="complement"><a href="https://www.redhat.com">Secondary complement</a>
      </pfe-cta>
      <pfe-cta pfe-priority="primary" pfe-color="lightest"><a href="https://www.redhat.com">Primary lightest</a>
      </pfe-cta>
      <pfe-cta pfe-priority="secondary" pfe-variant="wind"><a href="https://www.redhat.com">Secondary + wind variant</a>
      </pfe-cta>
    </div>
  </div>

  <div class="custom-dark-band">
    <h2 style="color:white;">
      Custom dark band with custom broadcast variables
    </h2>

    <h3 style="color: white">Color responsive</h3>
    <div class="card-layout">
      <pfe-cta><a href="https://www.redhat.com">Default</a></pfe-cta>
      <pfe-cta pfe-priority="primary"><a href="https://www.redhat.com">Primary</a></pfe-cta>
      <pfe-cta pfe-priority="secondary"><a href="https://www.redhat.com">Secondary</a></pfe-cta>
    </div>

    <br />

    <h3 style="color: white">Color override</h3>
    <div class="card-layout">
      <pfe-cta pfe-priority="primary" pfe-color="accent"><a href="https://www.redhat.com">Primary accent</a></pfe-cta>
      <pfe-cta pfe-priority="secondary" pfe-color="accent"><a href="https://www.redhat.com">Secondary accent</a>
      </pfe-cta>
      <pfe-cta pfe-priority="primary" pfe-color="complement"><a href="https://www.redhat.com">Primary complement</a>
      </pfe-cta>
      <pfe-cta pfe-priority="secondary" pfe-color="complement"><a href="https://www.redhat.com">Secondary complement</a>
      </pfe-cta>
      <pfe-cta pfe-priority="primary" pfe-color="lightest"><a href="https://www.redhat.com">Primary lightest</a>
      </pfe-cta>
      <pfe-cta pfe-priority="secondary" pfe-variant="wind"><a href="https://www.redhat.com">Secondary + wind variant</a>
      </pfe-cta>
    </div>
  </div>
</body>

>>>>>>> eb4a9f63
</html><|MERGE_RESOLUTION|>--- conflicted
+++ resolved
@@ -24,302 +24,6 @@
   <link href="../../pfe-cta/dist/pfe-cta--lightdom.css" rel="stylesheet" />
   <link href="demo.css" rel="stylesheet" />
 
-<<<<<<< HEAD
-    <!-- uncomment the es5-adapter if you're using the umd version -->
-    <script src="https://cdnjs.cloudflare.com/ajax/libs/webcomponentsjs/2.3.0/custom-elements-es5-adapter.js"></script>
-    <script src="https://cdnjs.cloudflare.com/ajax/libs/webcomponentsjs/2.3.0/webcomponents-bundle.js"></script>
-    <script src="https://cdnjs.cloudflare.com/ajax/libs/require.js/2.3.5/require.min.js"></script>
-    <script>
-      require([
-        "../dist/pfe-cta.umd.js",
-        "../../pfe-band/dist/pfe-band.umd.js",
-        "../../pfe-card/dist/pfe-card.umd.js",
-        "../../pfe-icon/dist/pfe-icon.umd.js"
-      ]);
-    </script>
-  </head>
-  <body unresolved>
-    <pfe-band pfe-color="complement" pfe-size="small">
-      <h1 slot="pfe-band--header"><code>&lt;pfe-cta&gt;</code> demo page</h1>
-    </pfe-band>
-
-    <pfe-band pfe-color="lightest" style="--pfe-band--Border: 1px solid #ddd">
-      <h2 slot="pfe-band--header">CTAs in light containers</h2>
-      <div class="card-layout">
-        <pfe-card pfe-color="lightest" pfe-size="small">
-          <h3 slot="pfe-card--header">No color attribute</h3>
-          <div class="cta-align">
-            <pfe-cta><a href="https://www.redhat.com#default">Default</a></pfe-cta>
-            <pfe-cta pfe-priority="primary"><a href="https://www.redhat.com#primary">Primary</a></pfe-cta>
-            <pfe-cta pfe-priority="secondary"><a href="https://www.redhat.com#secondary">Secondary</a></pfe-cta>
-            <pfe-cta pfe-priority="secondary" pfe-variant="wind"><a href="https://www.redhat.com#secondary-wind">Secondary + wind variant</a></pfe-cta>
-            <pfe-cta aria-disabled="true"><a href="https://www.redhat.com#disabled" disabled>Disabled</a></pfe-cta>
-          </div>
-          <div class="event-registry" slot="pfe-card--footer"></div>
-        </pfe-card>
-        <pfe-card pfe-color="lightest" pfe-size="small">
-          <h3 slot="pfe-card--header"><code>pfe-color="base"</code></h3>
-          <div class="cta-align">
-            <pfe-cta pfe-color="base"><a href="https://www.redhat.com#default">Default</a></pfe-cta>
-            <pfe-cta pfe-priority="primary" pfe-color="base"><a href="https://www.redhat.com#primary">Primary</a></pfe-cta>
-            <pfe-cta pfe-priority="secondary" pfe-color="base"><a href="https://www.redhat.com#secondary">Secondary</a></pfe-cta>
-            <pfe-cta
-              pfe-priority="secondary"
-              pfe-color="base"
-              pfe-variant="wind"><a href="https://www.redhat.com#secondary-wind">Secondary + wind variant</a></pfe-cta>
-            <pfe-cta aria-disabled="true" pfe-color="base"><a href="https://www.redhat.com#disabled" disabled>Disabled</a></pfe-cta>
-          </div>
-          <div class="event-registry" slot="pfe-card--footer"></div>
-        </pfe-card>
-        <pfe-card pfe-color="lighter" pfe-size="small">
-          <h3 slot="pfe-card--header"><code>pfe-color="accent"</code></h3>
-          <div class="cta-align">
-            <pfe-cta pfe-color="accent"><a href="https://www.redhat.com#default">Default</a></pfe-cta>
-            <pfe-cta pfe-priority="primary" pfe-color="accent"><a href="https://www.redhat.com#primary">Primary</a></pfe-cta>
-            <pfe-cta pfe-priority="secondary" pfe-color="accent"><a href="https://www.redhat.com#secondary">Secondary</a></pfe-cta>
-            <pfe-cta
-              pfe-priority="secondary"
-              pfe-color="accent"
-              pfe-variant="wind"><a href="https://www.redhat.com#secondary-wind">Secondary + wind variant</a></pfe-cta>
-            <pfe-cta aria-disabled="true" pfe-color="accent"><a href="https://www.redhat.com#disabled" disabled>Disabled</a></pfe-cta>
-          </div>
-          <div class="event-registry" slot="pfe-card--footer"></div>
-        </pfe-card>
-        <pfe-card pfe-color="lighter" pfe-size="small">
-          <h3 slot="pfe-card--header"><code>pfe-color="complement"</code></h3>
-          <div class="cta-align">
-            <pfe-cta pfe-color="complement"><a href="https://www.redhat.com#default">Default</a></pfe-cta>
-            <pfe-cta pfe-priority="primary" pfe-color="complement"><a href="https://www.redhat.com#primary">Primary</a></pfe-cta>
-            <pfe-cta pfe-priority="secondary" pfe-color="complement"><a href="https://www.redhat.com#secondary">Secondary</a></pfe-cta>
-            <pfe-cta
-              pfe-priority="secondary"
-              pfe-color="complement"
-              pfe-variant="wind"><a href="https://www.redhat.com#secondary-wind">Secondary + wind variant</a></pfe-cta>
-            <pfe-cta aria-disabled="true" pfe-color="complement"><a href="https://www.redhat.com#disabled" disabled>Disabled</a></pfe-cta>
-          </div>
-          <div class="event-registry" slot="pfe-card--footer"></div>
-        </pfe-card>
-      </div>
-    </pfe-band>
-
-    <pfe-band pfe-color="lightest" style="--pfe-band--Border: 1px solid #ddd">
-      <h2 slot="pfe-band--header">CTAs in dark containers</h2>
-      <div class="card-layout">
-        <pfe-card pfe-color="darkest" pfe-size="small">
-          <h3 slot="pfe-card--header">No color attribute</h3>
-          <div class="cta-align">
-            <pfe-cta><a href="https://www.redhat.com#default">Default</a></pfe-cta>
-            <pfe-cta pfe-priority="primary"><a href="https://www.redhat.com#primary">Primary</a></pfe-cta>
-            <pfe-cta pfe-priority="secondary"><a href="https://www.redhat.com#secondary">Secondary</a></pfe-cta>
-            <pfe-cta pfe-priority="secondary" pfe-variant="wind"><a href="https://www.redhat.com#secondary-wind">Secondary + wind variant</a></pfe-cta>
-            <pfe-cta aria-disabled="true"><a href="https://www.redhat.com#disabled" disabled>Disabled</a></pfe-cta>
-          </div>
-          <div class="event-registry" slot="pfe-card--footer"></div>
-        </pfe-card>
-        <pfe-card pfe-color="darkest" pfe-size="small">
-          <h3 slot="pfe-card--header"><code>pfe-color="base"</code></h3>
-          <div class="cta-align">
-            <pfe-cta pfe-color="base"><a href="https://www.redhat.com#default">Default</a></pfe-cta>
-            <pfe-cta pfe-priority="primary" pfe-color="base"><a href="https://www.redhat.com#primary">Primary</a></pfe-cta>
-            <pfe-cta pfe-priority="secondary" pfe-color="base"><a href="https://www.redhat.com#secondary">Secondary</a></pfe-cta>
-            <pfe-cta
-              pfe-priority="secondary"
-              pfe-color="base"
-              pfe-variant="wind"><a href="https://www.redhat.com#secondary-wind">Secondary + wind variant</a></pfe-cta>
-            <pfe-cta aria-disabled="true" pfe-color="base"><a href="https://www.redhat.com#disabled" disabled>Disabled</a></pfe-cta>
-          </div>
-          <div class="event-registry" slot="pfe-card--footer"></div>
-        </pfe-card>
-        <pfe-card pfe-color="darker" pfe-size="small">
-          <h3 slot="pfe-card--header"><code>pfe-color="accent"</code></h3>
-          <div class="cta-align">
-            <pfe-cta pfe-color="accent"><a href="https://www.redhat.com#default">Default</a></pfe-cta>
-            <pfe-cta pfe-priority="primary" pfe-color="accent"><a href="https://www.redhat.com#primary">Primary</a></pfe-cta>
-            <pfe-cta pfe-priority="secondary" pfe-color="accent"><a href="https://www.redhat.com#secondary">Secondary</a></pfe-cta>
-            <pfe-cta
-              pfe-priority="secondary"
-              pfe-color="accent"
-              pfe-variant="wind"><a href="https://www.redhat.com#secondary-wind">Secondary + wind variant</a></pfe-cta>
-            <pfe-cta aria-disabled="true" pfe-color="accent"><a href="https://www.redhat.com#disabled" disabled>Disabled</a></pfe-cta>
-          </div>
-          <div class="event-registry" slot="pfe-card--footer"></div>
-        </pfe-card>
-        <pfe-card pfe-color="darker" pfe-size="small">
-          <h3 slot="pfe-card--header"><code>pfe-color="complement"</code></h3>
-          <div class="cta-align">
-            <pfe-cta pfe-color="complement"><a href="https://www.redhat.com#default">Default</a></pfe-cta>
-            <pfe-cta pfe-priority="primary" pfe-color="complement"><a href="https://www.redhat.com#primary">Primary</a></pfe-cta>
-            <pfe-cta pfe-priority="secondary" pfe-color="complement"><a href="https://www.redhat.com#secondary">Secondary</a></pfe-cta>
-            <pfe-cta
-              pfe-priority="secondary"
-              pfe-color="complement"
-              pfe-variant="wind"><a href="https://www.redhat.com#secondary-wind">Secondary + wind variant</a></pfe-cta>
-            <pfe-cta aria-disabled="true" pfe-color="complement"><a href="https://www.redhat.com#disabled" disabled>Disabled</a></pfe-cta>
-          </div>
-          <div class="event-registry" slot="pfe-card--footer"></div>
-        </pfe-card>
-      </div>
-    </pfe-band>
-
-    <pfe-band pfe-color="lightest" style="--pfe-band--Border: 1px solid #ddd">
-      <h2 slot="pfe-band--header">CTAs in saturated containers</h2>
-      <div class="card-layout">
-        <pfe-card pfe-color="complement" pfe-size="small">
-          <h3 slot="pfe-card--header">No color attribute</h3>
-          <div class="cta-align">
-            <pfe-cta><a href="https://www.redhat.com#default">Default</a></pfe-cta>
-            <pfe-cta pfe-priority="primary"><a href="https://www.redhat.com#primary">Primary</a></pfe-cta>
-            <pfe-cta pfe-priority="secondary"><a href="https://www.redhat.com#secondary">Secondary</a></pfe-cta>
-            <pfe-cta pfe-priority="secondary" pfe-variant="wind"><a href="https://www.redhat.com#secondary-wind">Secondary + wind variant</a></pfe-cta>
-            <pfe-cta aria-disabled="true"><a href="https://www.redhat.com#disabled" disabled>Disabled</a></pfe-cta>
-          </div>
-          <div class="event-registry" slot="pfe-card--footer"></div>
-        </pfe-card>
-        <pfe-card pfe-color="complement" pfe-size="small">
-          <h3 slot="pfe-card--header"><code>pfe-color="base"</code></h3>
-          <div class="cta-align">
-            <pfe-cta pfe-color="base"><a href="https://www.redhat.com#default">Default</a></pfe-cta>
-            <pfe-cta pfe-priority="primary" pfe-color="base"><a href="https://www.redhat.com#primary">Primary</a></pfe-cta>
-            <pfe-cta pfe-priority="secondary" pfe-color="base"><a href="https://www.redhat.com#secondary">Secondary</a></pfe-cta>
-            <pfe-cta
-              pfe-priority="secondary"
-              pfe-color="base"
-              pfe-variant="wind"><a href="https://www.redhat.com#secondary-wind">Secondary + wind variant</a></pfe-cta>
-            <pfe-cta aria-disabled="true" pfe-color="base"><a href="https://www.redhat.com#disabled" disabled>Disabled</a></pfe-cta>
-          </div>
-          <div class="event-registry" slot="pfe-card--footer"></div>
-        </pfe-card>
-        <pfe-card pfe-color="accent" pfe-size="small">
-          <h3 slot="pfe-card--header"><code>pfe-color="accent"</code></h3>
-          <div class="cta-align">
-            <pfe-cta pfe-color="accent"><a href="https://www.redhat.com#default">Default</a></pfe-cta>
-            <pfe-cta pfe-priority="primary" pfe-color="accent"><a href="https://www.redhat.com#primary">Primary</a></pfe-cta>
-            <pfe-cta pfe-priority="secondary" pfe-color="accent"><a href="https://www.redhat.com#secondary">Secondary</a></pfe-cta>
-            <pfe-cta
-              pfe-priority="secondary"
-              pfe-color="accent"
-              pfe-variant="wind"><a href="https://www.redhat.com#secondary-wind">Secondary + wind variant</a></pfe-cta>
-            <pfe-cta aria-disabled="true" pfe-color="accent"><a href="https://www.redhat.com#disabled" disabled>Disabled</a></pfe-cta>
-          </div>
-          <div class="event-registry" slot="pfe-card--footer"></div>
-        </pfe-card>
-        <pfe-card pfe-color="accent" pfe-size="small">
-          <h3 slot="pfe-card--header"><code>pfe-color="complement"</code></h3>
-          <div class="cta-align">
-            <pfe-cta pfe-color="complement"><a href="https://www.redhat.com#default">Default</a></pfe-cta>
-            <pfe-cta pfe-priority="primary" pfe-color="complement"><a href="https://www.redhat.com#primary">Primary</a></pfe-cta>
-            <pfe-cta pfe-priority="secondary" pfe-color="complement"><a href="https://www.redhat.com#secondary">Secondary</a></pfe-cta>
-            <pfe-cta
-              pfe-priority="secondary"
-              pfe-color="complement"
-              pfe-variant="wind"><a href="https://www.redhat.com#secondary-wind">Secondary + wind variant</a></pfe-cta>
-            <pfe-cta aria-disabled="true" pfe-color="complement"><a href="https://www.redhat.com#disabled" disabled>Disabled</a></pfe-cta>
-          </div>
-          <div class="event-registry" slot="pfe-card--footer"></div>
-        </pfe-card>
-      </div>
-    </pfe-band>
-
-    <pfe-band pfe-color="lightest" style="--pfe-band--Border: 1px solid #ddd">
-      <h2 slot="pfe-band--header">Force wrap to test arrow line-wrap</h2>
-      <div class="default-link-test resize">
-        <pfe-cta><a href="https://www.redhat.com#default">Default link cta with longer text</a></pfe-cta>
-        <pfe-cta><button>Default button cta with longer text</button></pfe-cta>
-      </div>
-    </pfe-band>
-
-    <pfe-band pfe-color="lightest" style="--pfe-band--Border: 1px solid #ddd">
-      <h2 slot="pfe-band--header">Link and button styles (displayed inline)</h2>
-      <div>
-        <pfe-cta style="outline: 1px dashed darkgray;"><a href="https://www.redhat.com">Link</a></pfe-cta>
-        <pfe-cta style="outline: 1px dashed darkgray;"><button>Button</button></pfe-cta>
-
-        <pfe-cta pfe-priority="primary"><a href="https://www.redhat.com">Link</a></pfe-cta>
-        <pfe-cta pfe-priority="primary"><button>Button</button></pfe-cta>
-
-        <pfe-cta pfe-priority="secondary"><a href="https://www.redhat.com">Link</a></pfe-cta>
-        <pfe-cta pfe-priority="secondary"><button>Button</button></pfe-cta>
-
-        <pfe-cta aria-disabled="true"><a href="https://www.redhat.com">Link</a></pfe-cta>
-        <pfe-cta aria-disabled="true"><button>Button</button></pfe-cta>
-      </div>
-    </pfe-band>
-
-    <pfe-band pfe-color="lightest">
-      <h2 slot="pfe-band--header">Old school testing (custom backgrounds)</h2>
-
-      <div class="custom-saturated-band resize">
-        <h3 style="color:white;">Custom saturated band with broadcast vars</h3>
-
-        <h4 style="color:white;">Color responsive</h4>
-        <div class="cta-layout">
-          <pfe-cta pfe-theme="saturated"><a href="https://www.redhat.com#default">Default</a></pfe-cta>
-          <pfe-cta pfe-priority="primary"><a href="https://www.redhat.com#primary">Primary</a></pfe-cta>
-          <pfe-cta pfe-priority="secondary"><a href="https://www.redhat.com#secondary">Secondary</a></pfe-cta>
-        </div>
-
-        <br />
-
-        <h4 style="color:white;">Color override</h4>
-        <div class="cta-layout">
-          <pfe-cta pfe-priority="primary" pfe-color="accent"><a href="https://www.redhat.com#primary">Primary accent</a></pfe-cta>
-          <pfe-cta pfe-priority="secondary" pfe-color="accent"><a href="https://www.redhat.com#secondary">Secondary accent</a></pfe-cta>
-          <pfe-cta pfe-priority="primary" pfe-color="complement"><a href="https://www.redhat.com#primary">Primary complement</a></pfe-cta>
-          <pfe-cta pfe-priority="secondary" pfe-color="complement"><a href="https://www.redhat.com#secondary">Secondary complement</a></pfe-cta>
-          <pfe-cta pfe-priority="primary" pfe-color="lightest"><a href="https://www.redhat.com#primary">Primary lightest</a></pfe-cta>
-          <pfe-cta pfe-priority="secondary" pfe-variant="wind"><a href="https://www.redhat.com#secondary-wind">Secondary + wind variant</a></pfe-cta>
-        </div>
-      </div>
-
-      <div class="custom-dark-band resize">
-        <h3 style="color:white;">
-          Custom dark band with custom broadcast variables
-        </h3>
-
-        <h4 style="color: white">Color responsive</h4>
-        <div class="card-layout">
-          <pfe-cta><a href="https://www.redhat.com#default">Default</a></pfe-cta>
-          <pfe-cta pfe-priority="primary"><a href="https://www.redhat.com#primary">Primary</a></pfe-cta>
-          <pfe-cta pfe-priority="secondary"><a href="https://www.redhat.com#secondary">Secondary</a></pfe-cta>
-        </div>
-
-        <br />
-
-        <h4 style="color: white">Color override</h4>
-        <div class="card-layout">
-          <pfe-cta pfe-priority="primary" pfe-color="accent"><a href="https://www.redhat.com#primary">Primary accent</a></pfe-cta>
-          <pfe-cta pfe-priority="secondary" pfe-color="accent"><a href="https://www.redhat.com#secondary">Secondary accent</a></pfe-cta>
-          <pfe-cta pfe-priority="primary" pfe-color="complement"><a href="https://www.redhat.com#primary">Primary complement</a></pfe-cta>
-          <pfe-cta pfe-priority="secondary" pfe-color="complement"><a href="https://www.redhat.com#secondary">Secondary complement</a></pfe-cta>
-          <pfe-cta pfe-priority="primary" pfe-color="lightest"><a href="https://www.redhat.com#primary">Primary lightest</a></pfe-cta>
-          <pfe-cta pfe-priority="secondary" pfe-variant="wind"><a href="https://www.redhat.com#secondary-wind">Secondary + wind variant</a></pfe-cta>
-        </div>
-      </div>
-    </pfe-band>
-
-    <script>
-      var activeRegistry = null;
-
-      document.addEventListener("pfe-cta:select", function(event) {
-        var originEvent = event.detail.originEvent;
-
-        // Cancel the propogation of the CTA
-        originEvent.preventDefault ? originEvent.preventDefault() : (originEvent.returnValue = false);
-
-        // Note the URL in the console for the demo page
-        console.info(event.detail);
-
-        // Register the event in the card
-        var registry = event.target.closest("pfe-card").querySelector(".event-registry");
-        if (registry) {
-          if (activeRegistry) activeRegistry.innerHTML = "";
-          activeRegistry = registry;
-          registry.innerHTML = "<pfe-icon icon=\"rh-safety-warning-alert\" size=\"lg\"></pfe-icon><span>Event registered on <strong>" + event.detail.type + "</strong> call-to-action. See console for details.</span>";
-        }
-      });
-    </script>
-  </body>
-=======
   <!-- uncomment the es5-adapter if you're using the umd version -->
   <script src="https://cdnjs.cloudflare.com/ajax/libs/webcomponentsjs/2.3.0/custom-elements-es5-adapter.js"></script>
   <script src="https://cdnjs.cloudflare.com/ajax/libs/webcomponentsjs/2.3.0/webcomponents-bundle.js"></script>
@@ -599,5 +303,4 @@
   </div>
 </body>
 
->>>>>>> eb4a9f63
-</html>+</html>
