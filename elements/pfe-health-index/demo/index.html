<!DOCTYPE html>
<html>
  <head>
    <meta charset="utf-8">
    <title>PFElements: pfe-health-index Demo</title>

    <noscript>
      <link href="../../pfelement/dist/pfelement-noscript.min.css" rel="stylesheet">
    </noscript>

    <link href="../../pfelement/dist/pfelement.min.css" rel="stylesheet">

    <!-- uncomment the es5-adapter if you're using the umd version -->
    <script src="https://cdnjs.cloudflare.com/ajax/libs/webcomponentsjs/2.2.10/custom-elements-es5-adapter.js"></script>
    <script src="https://cdnjs.cloudflare.com/ajax/libs/webcomponentsjs/2.2.10/webcomponents-bundle.js"></script>
    <script src="https://cdnjs.cloudflare.com/ajax/libs/require.js/2.3.5/require.min.js"></script>
<<<<<<< HEAD
    <script>require(['../pfe-health-index.umd.js'])</script>
    
=======
    <script>require(['../dist/pfe-health-index.umd.js'])</script>
>>>>>>> a77f5ffb
    <style>
      body {
        font-family:"Red Hat Text", Overpass, Helvetica, sans-serif;
        font-size: 1rem;
        line-height: 1.5rem;
        font-weight: 400;
      }
      div {
        margin-bottom: 8px;
      }
    </style>

  </head>
  <body unresolved>
    <h1>&lt;pfe-health-index&gt;</h1>
    <h2>Default</h2>
    <div>
      <pfe-health-index health-index="A">A</pfe-health-index>
    </div>
    <div>
      <pfe-health-index health-index="B">B</pfe-health-index>
    </div>
    <div>
      <pfe-health-index health-index="C">C</pfe-health-index>
    </div>
    <div>
      <pfe-health-index health-index="D">D</pfe-health-index>
    </div>
    <div>
      <pfe-health-index health-index="E">E</pfe-health-index>
    </div>
    <div>
      <pfe-health-index health-index="F">F</pfe-health-index>
    </div>

    <h2>Large</h2>
    <div>
      <pfe-health-index health-index="A" size="lg">A</pfe-health-index>
    </div>
    <div>
      <pfe-health-index health-index="B" size="lg">B</pfe-health-index>
    </div>
    <div>
      <pfe-health-index health-index="C" size="lg">C</pfe-health-index>
    </div>
    <div>
      <pfe-health-index health-index="D" size="lg">D</pfe-health-index>
    </div>
    <div>
      <pfe-health-index health-index="E" size="lg">E</pfe-health-index>
    </div>
    <div>
      <pfe-health-index health-index="F" size="lg">F</pfe-health-index>
    </div>
  </body>
</html><|MERGE_RESOLUTION|>--- conflicted
+++ resolved
@@ -14,12 +14,7 @@
     <script src="https://cdnjs.cloudflare.com/ajax/libs/webcomponentsjs/2.2.10/custom-elements-es5-adapter.js"></script>
     <script src="https://cdnjs.cloudflare.com/ajax/libs/webcomponentsjs/2.2.10/webcomponents-bundle.js"></script>
     <script src="https://cdnjs.cloudflare.com/ajax/libs/require.js/2.3.5/require.min.js"></script>
-<<<<<<< HEAD
-    <script>require(['../pfe-health-index.umd.js'])</script>
-    
-=======
     <script>require(['../dist/pfe-health-index.umd.js'])</script>
->>>>>>> a77f5ffb
     <style>
       body {
         font-family:"Red Hat Text", Overpass, Helvetica, sans-serif;
