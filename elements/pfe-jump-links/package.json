{
  "name": "@patternfly/pfe-jump-links",
  "description": "Jump links element for PatternFly Elements",
  "pfelement": {
    "className": "PfeJumpLinks",
    "elementName": "pfe-jump-links",
    "files": {
      "styles": "./src/pfe-jump-links.scss",
      "template": "./src/pfe-jump-links.html",
      "js": "./src/pfe-jump-links.js"
    },
    "assets": []
  },
  "version": "1.0.0-prerelease.54",
  "keywords": [
    "web-components",
    "html"
  ],
  "repository": {
    "type": "git",
    "url": "github:patternfly/patternfly-elements",
    "directory": "elements/pfe-jump-links"
  },
  "publishConfig": {
    "access": "public"
  },
  "main": "./dist/pfe-jump-links.umd.js",
  "module": "./dist/pfe-jump-links.js",
  "unpkg": "./dist/pfe-jump-links.umd.min.js",
  "files": [
    "dist"
  ],
  "scripts": {
    "build": "../../node_modules/.bin/gulp && ../../node_modules/.bin/prettier --ignore-path ../../.prettierignore --write '**/*.{js,json}'",
    "dev": "../../node_modules/.bin/gulp dev",
    "watch": "../../node_modules/.bin/gulp watch",
    "test": "../../node_modules/.bin/wct --configFile ../../wct.conf.json elements/pfe-jump-links/test/"
  },
  "contributors": [
    {
      "name": "Daniel Faucette"
    }
  ],
  "license": "MIT",
  "dependencies": {
<<<<<<< HEAD
    "@patternfly/pfe-accordion": "^1.0.0-prerelease.53",
    "@patternfly/pfelement": "^1.0.0-prerelease.51",
    "node-sass": "^4.14.1"
=======
    "@patternfly/pfe-accordion": "^1.0.0-prerelease.54",
    "@patternfly/pfelement": "^1.0.0-prerelease.51"
>>>>>>> 51e988c3
  },
  "devDependencies": {
    "@patternfly/pfe-sass": "^1.0.0-prerelease.54"
  }
}<|MERGE_RESOLUTION|>--- conflicted
+++ resolved
@@ -43,14 +43,8 @@
   ],
   "license": "MIT",
   "dependencies": {
-<<<<<<< HEAD
-    "@patternfly/pfe-accordion": "^1.0.0-prerelease.53",
-    "@patternfly/pfelement": "^1.0.0-prerelease.51",
-    "node-sass": "^4.14.1"
-=======
     "@patternfly/pfe-accordion": "^1.0.0-prerelease.54",
     "@patternfly/pfelement": "^1.0.0-prerelease.51"
->>>>>>> 51e988c3
   },
   "devDependencies": {
     "@patternfly/pfe-sass": "^1.0.0-prerelease.54"
