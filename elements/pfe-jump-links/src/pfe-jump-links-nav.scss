// Please see the pfe-sass README for guidance on using these tools
@import "../../pfe-sass/pfe-sass";

$LOCAL: jump-links;

$LOCAL-VARIABLES: (
  horizontal-spacer: calc(#{pfe-var(container-padding)} * 2),
  vertical-spacer: calc(#{pfe-var(container-padding)} * 2),
<<<<<<< HEAD
  BackgroundColor: pfe-color(surface--lightest),
  BorderColor: pfe-color(ui-base),
  FontSize: pfe-var(font-size--heading--epsilon),
  heading: (
      FontSize: #{pfe-var(font-size--heading--zeta)}
  ),
  link: (
      horizontal-spacer: calc(#{pfe-var(content-spacer)} / 3),
      vertical-spacer: calc(#{pfe-var(content-spacer)} / 6),
  ),
  nav: (
      offset: calc(#{pfe-var(container-spacer)} * 4)
  )
  );
=======
  BackgroundColor: pfe-var(surface--lightest),
  BorderColor: pfe-var(ui-base),
  FontSize: pfe-var(font-size--heading--epsilon),
  heading: (
    FontSize: pfe-var(font-size--heading--zeta)
  ),
  link: (
    horizontal-spacer: calc(#{pfe-var(content-spacer)} / 3),
    vertical-spacer: calc(#{pfe-var(content-spacer)} / 6),
  )
);
>>>>>>> 2ae4c907

:host {
  box-sizing: border-box;
  font-family: pfe-var(font-family);
  font-weight: pfe-var(font-weight--normal);
  font-weight: 400; // remove this once font-weight--normal is 400
  display: block;
  position: sticky;
  top:  #{pfe-local($cssvar: offset, $region: nav)};
  padding-left: 0;

  background-color: pfe-local(BackgroundColor);

  @media(min-width: #{pfe-breakpoint(lg)}) {
    border: pfe-var(surface--border-width) pfe-var(surface--border-style) transparent;
    padding: pfe-local(vertical-spacer) pfe-local(horizontal-spacer);
  }

  ::slotted([slot="#{$repo}-#{$LOCAL}-nav--heading"]) {
    color: pfe-broadcasted(text);
    
    margin: 0 0 pfe-var(container-spacer);
    font-size: pfe-local(FontSize, $region: heading);
    font-weight: 400;
    text-transform: uppercase;

    @media (max-width: #{pfe-breakpoint(lg, $max: true)}) {
      display: none;
    }
  }

  @at-root #{&}([pfe-sticky="false"]) {
    position: relative;
  }
}

nav {
  visibility: visible;
  margin: 0;
  list-style: none;
  padding: 0;

  ul {
    padding: 0;
    border-left: pfe-var(surface--border-width) pfe-var(surface--border-style) pfe-var(ui-disabled);
  }

  li {
    border-left: pfe-var(surface--border-width--heavy) pfe-var(surface--border-style) transparent;
    display: block;
    text-decoration: none;
    margin-left: calc(#{pfe-var(surface--border-width)} * -1);

    &.expand {
      ul {
        flex: 1;
      }

      .sub-section {
        display: table;
        height: auto;
      }
    }

    &[active] {
      border-left-color: pfe-local(BorderColor);
    }
  }

  a {
    position: relative;
    display: table;

    color: pfe-var(ui-disabled--text);
    font-size: pfe-local(FontSize);
    text-decoration: none;
    line-height: pfe-var(line-height);

    padding: calc(#{pfe-local(vertical-spacer, $region: link)} * 2) calc(#{pfe-local(horizontal-spacer, $region: link)} * 2);

    &.has-sub-section {
      padding-bottom: pfe-local(vertical-spacer, $region: link);
    }

    &.sub-section {
      margin-left: calc(#{pfe-var(container-spacer)} * 0.75);
      font-size: calc(#{pfe-local(FontSize)} * 0.85);
      padding: pfe-local(vertical-spacer, $region: link) calc(#{pfe-local(horizontal-spacer, $region: link)} * 2);

      @media(min-width: #{pfe-breakpoint(lg)}) {
        display: none;
      }
      
      &:last-child {
        padding-bottom: pfe-local(horizontal-spacer, $region: link);
      }
    }

    &::after {
      content: "";
      position: absolute;
      width: calc(100% - #{pfe-var(surface--border-width--heavy)});
      height: calc(100% - #{pfe-var(surface--border-width--heavy)});
      top: 0;
      left: 0;
    }

    &:focus {
      outline: none;

      &::after {
        border-radius: pfe-var(surface--border-radius);
        border: 2px pfe-var(surface--border-style) pfe-var(link);
      }
    }

    &:hover {
      color: pfe-var(surface--darkest);
    }

    &[active] {
      color: pfe-var(surface--darkest);
    }
  }

  ul ul {
    display: flex;
    flex-direction: column;
    flex: 0;

    margin: 0;
    padding: 0;

    border-left: none !important;

    overflow-y: hidden;
    transition: flex 1s linear;
    li {
      border-left: none !important;
    }
  }
}

// Set the local variable to use the accordion namespace
$temp: $LOCAL;
$LOCAL: accordion;
$accordion-styles: (
  BackgroundColor: transparent,
  accent: transparent,
  BorderLeftWidth: 0,
  BorderColor: transparent,
  BorderColor--accent: transparent
);

pfe-accordion {
  @include pfe-print-local($accordion-styles);
  
  @media(min-width: #{pfe-breakpoint(lg)}) {
    // --pfe-accordion__base--Padding: 0;
    @include pfe-print-local((
      base: (Padding: 0)
    ));
  }

  @media (max-width: #{pfe-breakpoint(lg, $max: true)}) {
    border: pfe-var(surface--border-width) pfe-var(surface--border-style) pfe-var(ui-disabled);
  }
}

pfe-accordion-header {
  // TODO: When variables are available in accordion, remove theme changes from this file
  // hide accordion left border:
  --pfe-theme--color--surface--border: transparent;
  --pfe-theme--color--ui-base--on-dark: transparent;
  --pfe-theme--color--ui-base: transparent;

  position: sticky;
  top: 0;

  @media (max-width: #{pfe-breakpoint(lg, $max: true)}) {
    background-color: pfe-var(surface--lightest);
    --theme: light;
  }
  @media(min-width: #{pfe-breakpoint(lg)}) {
    visibility: collapse !important;
    display: none;
  }
}

pfe-accordion-panel {
  // hide accordion left border:
  border-left-color: transparent;
  
  @media(min-width: #{pfe-breakpoint(lg)}) {
    visibility: collapse;
    display: none;
    opacity: 1;
    display: block;
  }

  > pfe-jump-links-nav {
    @media(min-width: #{pfe-breakpoint(lg)}) {
      width: 100%;
      display: block;
      visibility: visible;
    }
  }
}

$LOCAL: $temp;

:host([pfe-color="darkest"]) {
  @include pfe-print-local((
    theme: dark,
    BackgroundColor: pfe-var(surface--darkest)
  ));

  border: pfe-var(surface--border-width) pfe-var(surface--border-style) pfe-var(ui-disabled--text);

  pfe-accordion-header,
  pfe-accordion-panel,
  button[aria-expanded="true"] {
    --pfe-accordion--BackgroundColor: #{pfe-var(surface--darkest)};
    --pfe-#{$LOCAL}--BackgroundColor: #{pfe-var(surface--darkest)};
  }

  ::slotted([slot="#{$repo}-#{$LOCAL}-nav--heading"]) {
    color: pfe-var(surface--lighter);
  }

  ul {
    border-left: pfe-var(surface--border-width) pfe-var(surface--border-style) #{pfe-var(ui-disabled--text)};

    li[active] {
      border-left: 3px pfe-var(surface--border-style) pfe-var(ui-accent);
    }

    a {
      color: pfe-var(ui-complement--focus--on-dark);

      &:hover {
        color: pfe-var(ui-complement--hover--on-dark);
      }

      &[active] {
        color: pfe-var(ui-complement--on-dark);
      }

      &:focus::after {
        border-color: #{pfe-var(link--on-dark)};
      }
    }
  }
}

:host([hidden]) {
  display: none;
}

:host([pfe-c-horizontal]) {
  padding: 0;
  top: 0;
  width: 100%;

  nav {
    min-height: calc(#{pfe-var(container-spacer)} * 5.5);
    background-color: pfe-var(surface--lighter);
    display: flex;
    position: relative;
    .pfe-#{$LOCAL}-nav__heading {
      display: none;
    }

    ::slotted([slot="pfe-#{$LOCAL}-nav--logo"]) {
      position: absolute;
      left: 0;
      max-height: calc(#{pfe-var(container-spacer)} * 3.5);
      max-width: calc(#{pfe-var(container-spacer)} * 14);
      top: calc(#{pfe-var(container-spacer)} * 1);

      @media (max-width: #{pfe-breakpoint(lg, $max: true)}) {
        left: calc(#{pfe-var(container-spacer)} * 2);
      }

      @media(min-width: #{pfe-breakpoint(lg)}) {
        left: calc(#{pfe-var(container-spacer)} * 4);
      }
    }

    ::slotted([slot="pfe-#{$LOCAL}-nav--cta"]) {
      position: absolute;

      @media (max-width: #{pfe-breakpoint(lg, $max: true)}) {
        right: calc(#{pfe-var(container-spacer)} * 2);
      }

      @media(min-width: #{pfe-breakpoint(lg)}) {
        right: calc(#{pfe-var(container-spacer)} * 4);
      }

      top: calc(#{pfe-var(container-spacer)} * 1);
    }
  }

  #container {
    flex: 1;
    display: flex;
    justify-items: center;
    flex-direction: column;
  }

  ul {
    border: none;
    display: block;
    text-align: center;
    flex: 1;
    display: flex;
    padding: 0;
    width: auto;
    margin: 0;
    margin-left: auto;
    margin-right: auto;

    li {
      padding: 0 calc(#{pfe-var(container-spacer)} * 1.5);
      display: flex;
      height: calc(#{pfe-var(container-spacer)} * 5);
      align-items: center;
      border-top: 4px pfe-var(surface--border-style) transparent;
      border-bottom: 4px pfe-var(surface--border-style) transparent;
      border-left: none;
      border-right: none;

      &[active] {
        border-top: 4px pfe-var(surface--border-style) #{pfe-var(ui-accent)};
      }
    }

    a {
      text-decoration: none;
      color: #{pfe-var(ui-disabled--text)};
      &[active] {
        color: #{pfe-var(surface--darkest)};
      }
      &:hover {
        color: #{pfe-var(surface--darkest)};
      }
    }
  }

  @media (max-width: #{pfe-breakpoint(lg, $max: true)}) {
    nav {
      min-height: calc(#{pfe-var(container-spacer)} * 5.5);
      background-color: #{pfe-var(surface--lighter)}
    }

    .pfe-#{$LOCAL}-nav {
      display: none;
    }
  }
}<|MERGE_RESOLUTION|>--- conflicted
+++ resolved
@@ -6,22 +6,6 @@
 $LOCAL-VARIABLES: (
   horizontal-spacer: calc(#{pfe-var(container-padding)} * 2),
   vertical-spacer: calc(#{pfe-var(container-padding)} * 2),
-<<<<<<< HEAD
-  BackgroundColor: pfe-color(surface--lightest),
-  BorderColor: pfe-color(ui-base),
-  FontSize: pfe-var(font-size--heading--epsilon),
-  heading: (
-      FontSize: #{pfe-var(font-size--heading--zeta)}
-  ),
-  link: (
-      horizontal-spacer: calc(#{pfe-var(content-spacer)} / 3),
-      vertical-spacer: calc(#{pfe-var(content-spacer)} / 6),
-  ),
-  nav: (
-      offset: calc(#{pfe-var(container-spacer)} * 4)
-  )
-  );
-=======
   BackgroundColor: pfe-var(surface--lightest),
   BorderColor: pfe-var(ui-base),
   FontSize: pfe-var(font-size--heading--epsilon),
@@ -31,9 +15,11 @@
   link: (
     horizontal-spacer: calc(#{pfe-var(content-spacer)} / 3),
     vertical-spacer: calc(#{pfe-var(content-spacer)} / 6),
+  ),
+  nav: (
+      offset: calc(#{pfe-var(container-spacer)} * 4)
   )
 );
->>>>>>> 2ae4c907
 
 :host {
   box-sizing: border-box;
