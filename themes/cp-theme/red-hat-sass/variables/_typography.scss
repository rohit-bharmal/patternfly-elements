//
// Typography vars
//

// ========================================================================
// Base Typography
// ========================================================================

$pfe-global--FontSize:        #{$pfe-global--font-size-root}px !default;

// Line heights
$pfe-global--LineHeight--sm:  1.2 !default;
$pfe-global--LineHeight:      1.5 !default; // base
$pfe-global--LineHeight--lg:  1.8 !default;

// Font weights
$pfe-global--FontWeight--light:      300;
$pfe-global--FontWeight--normal:     500; // base
$pfe-global--FontWeight--semi-bold:  600;
$pfe-global--FontWeight--bold:       700;

// Font families
$pfe-global--FontFamily--sans-serif:    "Overpass", Overpass, Helvetica, helvetica, arial, sans-serif;
$pfe-global--FontFamily--monospace:     "Overpass Mono", Consolas, Monaco, 'Andale Mono', monospace;


// ========================================================================
// Headings
// ========================================================================

// Heading sizes for Apps
<<<<<<< HEAD
$rh-global--FontSize--heading--xxl:     rh-size-prem($rh-global--font-size-root * 2)    !default;  // 32px 
$rh-global--FontSize--heading--xl:      rh-size-prem($rh-global--font-size-root * 1.75) !default;  // 28px
$rh-global--FontSize--heading--lg:      rh-size-prem($rh-global--font-size-root * 1.5)  !default;  // 24px
$rh-global--FontSize--heading--md:      rh-size-prem($rh-global--font-size-root * 1.25) !default;  // 20px
$rh-global--FontSize--heading--sm:      rh-size-prem($rh-global--font-size-root * 1.125)!default;  // 18px
$rh-global--FontSize--heading--xs:      rh-size-prem($rh-global--font-size-root * 1)    !default;  // 16px
$rh-global--FontSize--heading--xxs:     rh-size-prem($rh-global--font-size-root * 0.875)!default;  // 14px
 
 
// ======================================================================== 
// Icons Sizes 
// ======================================================================== 
 
$rh-global--icon-size--xl:              rh-size-prem($rh-global--font-size-root * 4)    !default;  // 64px 
$rh-global--icon-size--lg:              rh-size-prem($rh-global--font-size-root * 3)    !default;  // 48px 
$rh-global--icon-size--md:              rh-size-prem($rh-global--font-size-root * 2)    !default;  // 32px 
$rh-global--icon-size--sm:              rh-size-prem($rh-global--font-size-root * 1)    !default;  // 16px
$rh-global--icon-size--xs:              rh-size-prem($rh-global--font-size-root * 0.875)!default;  // 14px
=======
$pfe-global--FontSize--heading--xxl:     pfe-size-prem(32px) !default;
$pfe-global--FontSize--heading--xl:      pfe-size-prem(28px) !default;
$pfe-global--FontSize--heading--lg:      pfe-size-prem(24px) !default;
$pfe-global--FontSize--heading--md:      pfe-size-prem(20px) !default;
$pfe-global--FontSize--heading--sm:      pfe-size-prem(18px) !default;
$pfe-global--FontSize--heading--xs:      pfe-size-prem(16px) !default;
$pfe-global--FontSize--heading--xxs:     pfe-size-prem(14px) !default;


// ========================================================================
// Icons Sizes
// ========================================================================

$pfe-global--icon-size--xl:              pfe-size-prem(64px) !default;
$pfe-global--icon-size--lg:              pfe-size-prem(48px) !default;
$pfe-global--icon-size--md:              pfe-size-prem(32px) !default;
$pfe-global--icon-size--sm:              pfe-size-prem(16px) !default;
$pfe-global--icon-size--xs:              pfe-size-prem(14px) !default;
>>>>>>> f0140c70
<|MERGE_RESOLUTION|>--- conflicted
+++ resolved
@@ -29,42 +29,21 @@
 // ========================================================================
 
 // Heading sizes for Apps
-<<<<<<< HEAD
-$rh-global--FontSize--heading--xxl:     rh-size-prem($rh-global--font-size-root * 2)    !default;  // 32px 
-$rh-global--FontSize--heading--xl:      rh-size-prem($rh-global--font-size-root * 1.75) !default;  // 28px
-$rh-global--FontSize--heading--lg:      rh-size-prem($rh-global--font-size-root * 1.5)  !default;  // 24px
-$rh-global--FontSize--heading--md:      rh-size-prem($rh-global--font-size-root * 1.25) !default;  // 20px
-$rh-global--FontSize--heading--sm:      rh-size-prem($rh-global--font-size-root * 1.125)!default;  // 18px
-$rh-global--FontSize--heading--xs:      rh-size-prem($rh-global--font-size-root * 1)    !default;  // 16px
-$rh-global--FontSize--heading--xxs:     rh-size-prem($rh-global--font-size-root * 0.875)!default;  // 14px
- 
- 
-// ======================================================================== 
-// Icons Sizes 
-// ======================================================================== 
- 
-$rh-global--icon-size--xl:              rh-size-prem($rh-global--font-size-root * 4)    !default;  // 64px 
-$rh-global--icon-size--lg:              rh-size-prem($rh-global--font-size-root * 3)    !default;  // 48px 
-$rh-global--icon-size--md:              rh-size-prem($rh-global--font-size-root * 2)    !default;  // 32px 
-$rh-global--icon-size--sm:              rh-size-prem($rh-global--font-size-root * 1)    !default;  // 16px
-$rh-global--icon-size--xs:              rh-size-prem($rh-global--font-size-root * 0.875)!default;  // 14px
-=======
-$pfe-global--FontSize--heading--xxl:     pfe-size-prem(32px) !default;
-$pfe-global--FontSize--heading--xl:      pfe-size-prem(28px) !default;
-$pfe-global--FontSize--heading--lg:      pfe-size-prem(24px) !default;
-$pfe-global--FontSize--heading--md:      pfe-size-prem(20px) !default;
-$pfe-global--FontSize--heading--sm:      pfe-size-prem(18px) !default;
-$pfe-global--FontSize--heading--xs:      pfe-size-prem(16px) !default;
-$pfe-global--FontSize--heading--xxs:     pfe-size-prem(14px) !default;
+$pfe-global--FontSize--heading--xxl:     pfe-size-prem($rh-global--font-size-root * 2)    !default;   // 32px
+$pfe-global--FontSize--heading--xl:      pfe-size-prem($rh-global--font-size-root * 1.75) !default;   // 28px
+$pfe-global--FontSize--heading--lg:      pfe-size-prem($rh-global--font-size-root * 1.5)  !default;   // 24px
+$pfe-global--FontSize--heading--md:      pfe-size-prem($rh-global--font-size-root * 1.25) !default;   // 20px
+$pfe-global--FontSize--heading--sm:      pfe-size-prem($rh-global--font-size-root * 1.125) !default;  // 18px
+$pfe-global--FontSize--heading--xs:      pfe-size-prem($rh-global--font-size-root * 1) !default;      // 16px
+$pfe-global--FontSize--heading--xxs:     pfe-size-prem($rh-global--font-size-root * 0.875) !default;  // 14px
 
 
 // ========================================================================
 // Icons Sizes
 // ========================================================================
 
-$pfe-global--icon-size--xl:              pfe-size-prem(64px) !default;
-$pfe-global--icon-size--lg:              pfe-size-prem(48px) !default;
-$pfe-global--icon-size--md:              pfe-size-prem(32px) !default;
-$pfe-global--icon-size--sm:              pfe-size-prem(16px) !default;
-$pfe-global--icon-size--xs:              pfe-size-prem(14px) !default;
->>>>>>> f0140c70
+$pfe-global--icon-size--xl:              pfe-size-prem($rh-global--font-size-root * 4) !default;      // 64px
+$pfe-global--icon-size--lg:              pfe-size-prem($rh-global--font-size-root * 3) !default;      // 48px
+$pfe-global--icon-size--md:              pfe-size-prem($rh-global--font-size-root * 2) !default;      // 32px
+$pfe-global--icon-size--sm:              pfe-size-prem($rh-global--font-size-root * 1) !default;      // 16px
+$pfe-global--icon-size--xs:              pfe-size-prem($rh-global--font-size-root * 0.875) !default;  // 14px